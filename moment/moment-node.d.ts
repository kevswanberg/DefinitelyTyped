--- conflicted
+++ resolved
@@ -19,7 +19,7 @@
         month?: number;
         /** Month */
         M?: number;
-        
+
         /** Week */
         weeks?: number;
         /** Week */
@@ -351,11 +351,7 @@
       lll?: string;
       llll?: string;
       lt?: string;
-<<<<<<< HEAD
       lts?: string;
-
-=======
->>>>>>> be80411c
     }
 
     interface MomentRelativeTime {
