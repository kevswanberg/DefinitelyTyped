--- conflicted
+++ resolved
@@ -7,7 +7,6 @@
 
 declare namespace cucumber {
 
-<<<<<<< HEAD
     export interface CallbackStepDefinition {
         pending: () => PromiseLike<any>;
         (error?: any, pending?: string): void;
@@ -62,9 +61,15 @@
         typeName: string;
     }
 
+    interface HookOptions{
+  		timeout?: number;
+  	}
+
     export interface Hooks {
         Before(code: HookCode): void;
-        After(code: HookCode): void;
+        Before(options: HookOptions, code: HookCode): void;
+		    After(code: HookCode): void;
+		    After(options: HookOptions, code: HookCode): void;
         Around(code: AroundCode): void;
         setDefaultTimeout(time: number): void;
         setWorldConstructor(world: (() => void) | ({})): void;
@@ -254,226 +259,4 @@
     export class JsonFormatter extends Formatter {
     }
 
-=======
-	export interface CallbackStepDefinition{
-		pending : () => PromiseLike<any>;
-		(error?:any, pending?: string):void;
-	}
-
-	export interface TableDefinition{
-		raw: () => Array<any>;
-		rows: () => Array<any>;
-		rowsHash: () => {};
-		hashes: () => {};
-	}
-
-	type StepDefinitionParam = string | CallbackStepDefinition | TableDefinition;
-
-	interface StepDefinitionCode {
-		(...stepArgs: Array<StepDefinitionParam>): PromiseLike<any> | any | void;
-	}
-
-	interface StepDefinitionOptions{
-		timeout?: number;
-	}
-
-	export interface StepDefinitions {
-		Given(pattern: RegExp | string, options: StepDefinitionOptions, code: StepDefinitionCode): void;
-		Given(pattern: RegExp | string, code: StepDefinitionCode): void;
-		When(pattern: RegExp | string,  options: StepDefinitionOptions, code: StepDefinitionCode): void;
-		When(pattern: RegExp | string,  code: StepDefinitionCode): void;
-		Then(pattern: RegExp | string,  options: StepDefinitionOptions, code: StepDefinitionCode): void;
-		Then(pattern: RegExp | string,  code: StepDefinitionCode): void;
-		setDefaultTimeout(time:number): void;
-	}
-
-	interface HookScenario{
-		getKeyword():string;
-		getName():string;
-		getDescription():string;
-		getUri():string;
-		getLine():number;
-		getTags():string[];
-		getException():Error;
-		getAttachments():any[];
-		attach(data:any, mimeType?:string, callback?:(err?:any) => void):void;
-		isSuccessful():boolean;
-		isFailed():boolean;
-		isPending():boolean;
-		isUndefined():boolean;
-		isSkipped():boolean;
-	}
-
-	interface HookCode {
-		(scenario: HookScenario, callback?: CallbackStepDefinition): void;
-	}
-
-	interface AroundCode{
-		(scenario: HookScenario, runScenario?: (error:string, callback?:Function)=>void): void;
-	}
-
-	interface Transform {
-		captureGroupRegexps: Array<RegExp | string>;
-		transformer: (arg: string) => any;
-		typeName: string;
-	}
-
-	interface HookOptions{
-		timeout?: number;
-	}
-
-	export interface Hooks {
-		Before(code: HookCode): void;
-		Before(options: HookOptions, code: HookCode): void;
-		After(code: HookCode): void;
-		After(options: HookOptions, code: HookCode): void;
-		Around(code: AroundCode):void;
-		setDefaultTimeout(time:number): void;
-		setWorldConstructor(world: () => void): void;
-		registerHandler(handlerOption:string, code:(event:any, callback:CallbackStepDefinition) =>void): void;
-		registerListener(listener: EventListener): void;
-		addTransform(transform: Transform): void;
-	}
-
-	export class EventListener {
-		hear(event: events.Event, callback: ()=>void): void;
-		hasHandlerForEvent(event: events.Event): boolean;
-		buildHandlerNameForEvent(event: events.Event): string;
-		getHandlerForEvent(event: events.Event): EventHook;
-		buildHandlerName(shortName: string): string;
-		setHandlerForEvent(shortName: string, handler: EventListener): void;
-	}
-
-	export function Listener(): EventListener;
-
-	export namespace events {
-
-		interface Event {
-			getName(): string;
-			getPayloadItem(name: string): EventPayload;
-		}
-
-		interface EventPayload {
-		}
-
-		interface FeaturesPayload extends EventPayload {
-			getFeatures(): any[];                   // https://github.com/cucumber/cucumber-js/blob/dc698bf5bc10d591fa7adeec5fa21b2d90dc9679/lib/cucumber/runtime.js#L34
-		}
-
-		interface FeaturesResultPayload extends EventPayload {
-			getDuration(): any;
-			getScenarioCounts(): any;
-			getStepCounts(): any;
-			isSuccessful(): boolean;
-		}
-
-		interface FeaturePayload extends EventPayload {
-			getStepKeywordByLines(): any;
-			getScenarioKeyword(): string;
-			getKeyword(): string;
-			getName(): string;
-			getDescription(): string;
-			getUri(): string;
-			getLine(): number;
-			getTags(): Tag[];
-			getScenarios(): ScenarioPayload[];
-			getPayloadItem(): FeaturePayload;
-		}
-
-		interface ScenarioPayload extends EventPayload {
-			getName(): string;
-			getKeyword(): string;
-			getDescription(): string;
-			getFeature(): FeaturePayload;
-			getUri(): string;
-			getUris(): string[];
-			getLine(): number;
-			getLines(): number[];
-			getTags(): Tag[];
-			getSteps(): any[];
-			getPayloadItem(): ScenarioPayload;
-		}
-
-		interface ScenarioResultPayload extends EventPayload {
-			getFailureException(): Error;
-			getScenario(): any;
-			getStatus(): any;
-		}
-
-		interface StepPayload extends EventPayload {
-			isHidden(): boolean;
-			isOutlineStep(): boolean;
-			getKeyword(): string;
-			getName(): string;
-			hasUri(): boolean;
-			getUri(): string;
-			getLine(): number;
-			getPreviousStep(): any;
-			hasPreviousStep(): boolean;
-			getAttachment(): any;
-			getAttachmentContents(): any;
-			getDocString(): string;
-			getDataTable(): any;
-			hasAttachment(): boolean;
-			hasDocString(): boolean;
-			hasDataTable(): boolean;
-			ensureDataTableIsAttached(): void;
-			isOutcomeStep(): boolean;
-			isEventStep(): boolean;
-			hasOutcomeStepKeyword(): boolean;
-			hasEventStepKeyword(): boolean;
-			isRepeatingOutcomeStep(): boolean;
-			isRepeatingEventStep(): boolean;
-			hasRepeatStepKeyword(): boolean;
-			isPrecededByOutcomeStep(): boolean;
-			isPrecededByEventStep(): boolean;
-		}
-
-		interface StepResultPayload extends EventPayload {
-			getAmbiguousStepDefinitions(): any[];
-			getAttachments(): any[];
-			getDuration(): any;
-			getFailureException(): Error;
-			getStep(): any;
-			getStepDefinition(): any;
-			getStatus(): any;
-			hasAttachments(): boolean;
-		}
-
-	}
-
-	interface Tag {
-		getName(): string;
-		getLine(): number;
-	}
-
-	export interface Scenario {
-		getKeyword(): string;
-		getName(): string;
-		getDescription(): string;
-		getUri(): string;
-		getLine(): number;
-		getTags(): Tag[];
-		getException(): Error;
-		getAttachments(): any[];
-		attach(data: any, mimeType?: string, callback?: (err?: any) => void): void;
-		isSuccessful(): boolean;
-		isFailed(): boolean;
-		isPending(): boolean;
-		isUndefined(): boolean;
-		isSkipped(): boolean;
-	}
-
-	interface EventHook {
-		(event: events.Event, callback?: ()=>void): void;
-	}
-
-	export interface SupportCodeConsumer {
-		(stepDefinitions:StepDefinitions & Hooks):void;
-	}
-
-	export function defineSupportCode(consumer:SupportCodeConsumer): void;
-	export function getSupportCodeFns(): SupportCodeConsumer[];
-	export function clearSupportCodeFns(): void;
->>>>>>> 718ba6d3
 }