--- conflicted
+++ resolved
@@ -300,35 +300,16 @@
 
 export interface ISessionHandler {
     (request: Request, reply: IReply): void;
-<<<<<<< HEAD
-	}
-
-	export interface IStrictSessionHandler{
-    <T>(request: Request, reply: IStrictReply<T>): void;
-<<<<<<< HEAD
-}
-export interface IRequestHandler<T> {
-=======
-	}
-
-	export interface IRequestHandler<T> {
->>>>>>> upstream/master
-    (request: Request): T;
-}
-
-
-=======
 }
 
 export interface IStrictSessionHandler {
     <T>(request: Request, reply: IStrictReply<T>): void;
-}
-
-export interface IRequestHandler<T> {
+	}
+
+	export interface IRequestHandler<T> {
     (request: Request): T;
 }
 
->>>>>>> 8841dfc7
 export interface IFailAction {
     (source: string, error: any, next: () => void): void
 }
