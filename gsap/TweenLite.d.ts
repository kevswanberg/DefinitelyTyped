<<<<<<< HEAD
﻿// Type definitions for GSAP v1.16.0
// Project: http://greensock.com/
// Definitions by: VILIC VANE <https://vilic.github.io/>
// Definitions: https://github.com/DefinitelyTyped/DefinitelyTyped




declare class TweenLite {
=======
﻿declare class TweenLite {
>>>>>>> 8841dfc7
    constructor(target: any, duration: number, vars: any);

    /** Provides An easy way to change the default easing equation. */
    static defaultEase: Ease;

    /** Provides An easy way to change the default overwrite mode. */
    static defaultOverwrite: string;

    /** The selector engine (like jQuery) that should be used when a tween receives a string as its target, like TweenLite.to("#myID", 1, {x:"100px"}). */
    static selector: (query: string) => any;

    /** [READ-ONLY] Target object (or array of objects) whose properties the tween affects. */
    target: any;

    /** The object that dispatches a "tick" event each time the engine updates, making it easy for you to add your own listener(s) to run custom logic after each update (great for game developers). */
    static ticker: any;

    /** Provides a simple way to call a function after a set amount of time (or frames). */
    static delayedCall(delay: number, callback: Function, params?: any[], scope?: any, useFrames?: boolean): TweenLite;

    /** Static method for creating a TweenLite instance that tweens backwards - you define the BEGINNING values and the current values are used as the destination values which is great for doing things like animating objects onto the screen because you can set them up initially the way you want them to look at the end of the tween and then animate in from elsewhere. */
    static from(target: any, duration: number, vars: any): TweenLite;

    /** Static method for creating a TweenLite instance that allows you to define both the starting and ending values (as opposed to to() and from() tweens which are based on the target's current values at one end or the other). */
    static fromTo(target: any, duration: number, fromVars: any, toVars: any): TweenLite;

    /** Returns an array containing all the tweens of a particular target (or group of targets) that have not been released for garbage collection yet which typically happens within a few seconds after the tween completes. */
    static getTweensOf(target: any, onlyActive?: boolean): TweenLite[];

    /** [override] Clears any initialization data (like starting/ending values in tweens) which can be useful if, for example, you want to restart a tween without reverting to any previously recorded starting values. */
    invalidate(): TweenLite;

    /** Immediately kills all of the delayedCalls to a particular function. */
    static killDelayedCallsTo(func: Function): void;

    /** Kills all the tweens (or specific tweening properties) of a particular object or delayedCalls to a particular function. */
    static killTweensOf(target: any, onlyActive?: boolean, vars?: any): void;

    /** Permits you to control what happens when too much time elapses between two ticks (updates) of the engine, adjusting the core timing mechanism to compensate and avoid "jumps". */
    static lagSmoothing(threshold: number, adjustedLag: number): void;

    /** Forces a render of all active tweens which can be useful if, for example, you set up a bunch of from() tweens and then you need to force an immediate render (even of "lazy" tweens) to avoid a brief delay before things render on the very next tick. */
    static render(): void;

    /** Immediately sets properties of the target accordingly - essentially a zero-duration to() tween with a more intuitive name. */
    static set(target: any, vars: any): TweenLite;

    /** Static method for creating a TweenLite instance that animates to the specified destination values (from the current values). */
    static to(target: any, duration: number, vars: any): TweenLite;

    // INHERITANCE FROM ANIMATION

    /** Gets or sets the animation's initial delay which is the length of time in seconds (or frames for frames-based tweens) before the animation should begin. */
    delay(): number;
    delay(value: number): TweenLite;

    /** Gets or sets the animation's duration, not including any repeats or repeatDelays (which are only available in TweenMax and TimelineMax). */
    duration(): number;
    duration(value: number): TweenLite;

    /** Gets or sets an event callback like "onComplete", "onUpdate", "onStart", "onReverseComplete" or "onRepeat" (onRepeat only applies to TweenMax or TimelineMax instances) along with any parameters that should be passed to that callback. */
    eventCallback(type: string): Function;
    eventCallback(type: string, callback: Function, params?: any[], scope?: any): TweenLite;

    /** Kills the animation entirely or in part depending on the parameters. */
    kill(vars?: any, target?: any): TweenLite;

    /** Pauses the instance, optionally jumping to a specific time. */
    pause(atTime?: any, suppressEvents?: boolean): TweenLite;

    /** Gets or sets the animation's paused state which indicates whether or not the animation is currently paused. */
    paused(): boolean;
    paused(value: boolean): TweenLite;

    /** Begins playing forward, optionally from a specific time (by default playback begins from wherever the playhead currently is). */
    play(from?: any, suppressEvents?: boolean): TweenLite;

    /** Gets or sets the animations's progress which is a value between 0 and 1 indicating the position of the virtual playhead (excluding repeats) where 0 is at the beginning, 0.5 is at the halfway point, and 1 is at the end (complete). */
    progress(): number;
    progress(value: number, suppressEvents?: boolean): TweenLite;

    /** Restarts and begins playing forward from the beginning. */
    restart(includeDelay?: boolean, suppressEvents?: boolean): TweenLite;

    /** Resumes playing without altering direction (forward or reversed), optionally jumping to a specific time first. */
    resume(from?: any, suppressEvents?: boolean): TweenLite;

    /** Reverses playback so that all aspects of the animation are oriented backwards including, for example, a tween's ease. */
    reverse(from?: any, suppressEvents?: boolean): TweenLite;

    /** Gets or sets the animation's reversed state which indicates whether or not the animation should be played backwards. */
    reversed(): boolean;
    reversed(value: boolean): TweenLite;

    /** Jumps to a specific time without affecting whether or not the instance is paused or reversed. */
    seek(time: any, suppressEvents?: boolean): TweenLite;

    /** Gets or sets the time at which the animation begins on its parent timeline (after any delay that was defined). */
    startTime(): number;
    startTime(value: number): TweenLite;

    /** Gets or sets the local position of the playhead (essentially the current time), described in seconds (or frames for frames-based animations) which will never be less than 0 or greater than the animation's duration. */
    time(): number;
    time(value: number, suppressEvents?: boolean): TweenLite;

    /** Factor that's used to scale time in the animation where 1 = normal speed (the default), 0.5 = half speed, 2 = double speed, etc. */
    timeScale(): number;
    timeScale(value: number): TweenLite;

    /** Gets or sets the animation's total duration including any repeats or repeatDelays (which are only available in TweenMax and TimelineMax). */
    totalDuration(): number;
    totalDuration(value: number): TweenLite;

    /** Gets or sets the animation's total progress which is a value between 0 and 1 indicating the position of the virtual playhead (including repeats) where 0 is at the beginning, 0.5 is at the halfway point, and 1 is at the end (complete). */
    totalProgress(): number;
    totalProgress(value: number, suppressEvents?: boolean): TweenLite;

    /** Gets or sets the position of the playhead according to the totalDuration which includes any repeats and repeatDelays (only available in TweenMax and TimelineMax). */
    totalTime(): number;
    totalTime(time: number, suppressEvents?: boolean): TweenLite;
}<|MERGE_RESOLUTION|>--- conflicted
+++ resolved
@@ -1,16 +1,4 @@
-<<<<<<< HEAD
-﻿// Type definitions for GSAP v1.16.0
-// Project: http://greensock.com/
-// Definitions by: VILIC VANE <https://vilic.github.io/>
-// Definitions: https://github.com/DefinitelyTyped/DefinitelyTyped
-
-
-
-
-declare class TweenLite {
-=======
 ﻿declare class TweenLite {
->>>>>>> 8841dfc7
     constructor(target: any, duration: number, vars: any);
 
     /** Provides An easy way to change the default easing equation. */
