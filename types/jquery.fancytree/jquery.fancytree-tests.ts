--- conflicted
+++ resolved
@@ -12,16 +12,10 @@
 						{ title: "Node 1", key: "1" },
 						{
 							title: "Folder 2", key: "2", folder: true, children: [
-<<<<<<< HEAD
 								{ title: "Node 2.1", key: "3" },
-								{ title: "Node 2.2", key: "4" }
+								{ title: "Node 2.2", key: "4" },
+								{ title: "NOde 2.3", key: "5", icon: "./icon.svg", checkbox: "radio" }
 							]
-=======
-							{ title: "Node 2.1", key: "3" },
-							{ title: "Node 2.2", key: "4" },
-							{ title: "NOde 2.3", key: "5", icon: "./icon.svg", checkbox: "radio"}
-						]
->>>>>>> b3cad84a
 						}
 					]
 				}
