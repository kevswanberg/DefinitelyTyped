--- conflicted
+++ resolved
@@ -3,633 +3,6 @@
 // Definitions by: Kamil Rojewski <kamil.rojewski@gmail.com>
 // Definitions: https://github.com/DefinitelyTyped/DefinitelyTyped
 
-<<<<<<< HEAD
-declare namespace flatbuffers {
-  /**
-   * @typedef {number}
-   */
-  type Offset = number;
-
-  /**
-   * @typedef {{
-   *   bb: flatbuffers.ByteBuffer,
-   *   bb_pos: number
-   * }}
-   */
-  interface Table {
-    bb: ByteBuffer|null;
-    bb_pos: number;
-  }
-
-  /**
-   * @type {number}
-   * @const
-   */
-  const SIZEOF_SHORT: number;
-
-  /**
-   * @type {number}
-   * @const
-   */
-  const SIZEOF_INT: number;
-
-  /**
-   * @type {number}
-   * @const
-   */
-  const FILE_IDENTIFIER_LENGTH: number;
-
-  /**
-   * @enum {number}
-   */
-  enum Encoding { UTF8_BYTES, UTF16_STRING }
-
-  /**
-   * @type {Int32Array}
-   * @const
-   */
-  const int32: Int32Array;
-
-  /**
-   * @type {Float32Array}
-   * @const
-   */
-  const float32: Float32Array;
-
-  /**
-   * @type {Float64Array}
-   * @const
-   */
-  const float64: Float64Array;
-
-  /**
-   * @type {boolean}
-   * @const
-   */
-  const isLittleEndian: boolean;
-
-  ////////////////////////////////////////////////////////////////////////////////
-
-  class Long {
-    /**
-     * @type {number}
-     * @const
-     */
-    low: number;
-
-    /**
-     * @type {number}
-     * @const
-     */
-    high: number;
-
-    /**
-     * @type {flatbuffers.Long}
-     * @const
-     */
-    static ZERO: Long;
-
-    /**
-     * @constructor
-     * @param {number} high
-     * @param {number} low
-     */
-    constructor(low: number, high: number);
-
-    /**
-     * @returns {number}
-     */
-    toFloat64(): number;
-
-    /**
-     * @param {flatbuffers.Long} other
-     * @returns {boolean}
-     */
-    equals(other: any): boolean;
-
-    /**
-     * @param {number} low
-     * @param {number} high
-     */
-    static create(low: number, high: number): Long;
-  }
-
-  ////////////////////////////////////////////////////////////////////////////////
-
-  class Builder {
-    /**
-     * @constructor
-     * @param {number=} initial_size
-     */
-    constructor(initial_size?: number);
-
-    /**
-     * In order to save space, fields that are set to their default value
-     * don't get serialized into the buffer. Forcing defaults provides a
-     * way to manually disable this optimization.
-     *
-     * @param {boolean} forceDefaults true always serializes default values
-     */
-    forceDefaults(forceDefaults: boolean): void;
-
-    /**
-     * Get the ByteBuffer representing the FlatBuffer. Only call this after you've
-     * called finish(). The actual data starts at the ByteBuffer's current position,
-     * not necessarily at 0.
-     *
-     * @returns {flatbuffers.ByteBuffer}
-     */
-    dataBuffer(): ByteBuffer;
-
-    /**
-     * Get the ByteBuffer representing the FlatBuffer. Only call this after you've
-     * called finish(). The actual data starts at the ByteBuffer's current position,
-     * not necessarily at 0.
-     *
-     * @returns {Uint8Array}
-     */
-    asUint8Array(): Uint8Array;
-
-    /**
-     * Prepare to write an element of `size` after `additional_bytes` have been
-     * written, e.g. if you write a string, you need to align such the int length
-     * field is aligned to 4 bytes, and the string data follows it directly. If all
-     * you need to do is alignment, `additional_bytes` will be 0.
-     *
-     * @param {number} size This is the of the new element to write
-     * @param {number} additional_bytes The padding size
-     */
-    prep(size: number, additional_bytes: number): void;
-
-    /**
-     * @param {number} byte_size
-     */
-    pad(byte_size: number): void;
-
-    /**
-     * @param {number} value
-     */
-    writeInt8(value: number): void;
-
-    /**
-     * @param {number} value
-     */
-    writeInt16(value: number): void;
-
-    /**
-     * @param {number} value
-     */
-    writeInt32(value: number): void;
-
-    /**
-     * @param {flatbuffers.Long} value
-     */
-    writeInt64(value: Long): void;
-
-    /**
-     * @param {number} value
-     */
-    writeFloat32(value: number): void;
-
-    /**
-     * @param {number} value
-     */
-    writeFloat64(value: number): void;
-
-    /**
-     * @param {number} value
-     */
-    addInt8(value: number): void;
-
-    /**
-     * @param {number} value
-     */
-    addInt16(value: number): void;
-
-    /**
-     * @param {number} value
-     */
-    addInt32(value: number): void;
-
-    /**
-     * @param {flatbuffers.Long} value
-     */
-    addInt64(value: Long): void;
-
-    /**
-     * @param {number} value
-     */
-    addFloat32(value: number): void;
-
-    /**
-     * @param {number} value
-     */
-    addFloat64(value: number): void;
-
-    /**
-     * @param {number} voffset
-     * @param {number} value
-     * @param {number} defaultValue
-     */
-    addFieldInt8(voffset: number, value: number, defaultValue: number): void;
-
-    /**
-     * @param {number} voffset
-     * @param {number} value
-     * @param {number} defaultValue
-     */
-    addFieldInt16(voffset: number, value: number, defaultValue: number): void;
-
-    /**
-     * @param {number} voffset
-     * @param {number} value
-     * @param {number} defaultValue
-     */
-    addFieldInt32(voffset: number, value: number, defaultValue: number): void;
-
-    /**
-     * @param {number} voffset
-     * @param {flatbuffers.Long} value
-     * @param {flatbuffers.Long} defaultValue
-     */
-    addFieldInt64(voffset: number, value: Long, defaultValue: Long): void;
-
-    /**
-     * @param {number} voffset
-     * @param {number} value
-     * @param {number} defaultValue
-     */
-    addFieldFloat32(voffset: number, value: number, defaultValue: number): void;
-
-    /**
-     * @param {number} voffset
-     * @param {number} value
-     * @param {number} defaultValue
-     */
-    addFieldFloat64(voffset: number, value: number, defaultValue: number): void;
-
-    /**
-     * @param {number} voffset
-     * @param {flatbuffers.Offset} value
-     * @param {flatbuffers.Offset} defaultValue
-     */
-    addFieldOffset(voffset: number, value: Offset, defaultValue: Offset): void;
-
-    /**
-     * Structs are stored inline, so nothing additional is being added. `d` is always 0.
-     *
-     * @param {number} voffset
-     * @param {flatbuffers.Offset} value
-     * @param {flatbuffers.Offset} defaultValue
-     */
-    addFieldStruct(voffset: number, value: Offset, defaultValue: Offset): void;
-
-    /**
-     * Structures are always stored inline, they need to be created right
-     * where they're used.  You'll get this assertion failure if you
-     * created it elsewhere.
-     *
-     * @param {flatbuffers.Offset} obj The offset of the created object
-     */
-    nested(obj: Offset): void;
-
-    /**
-     * Should not be creating any other object, string or vector
-     * while an object is being constructed
-     */
-    notNested(): void;
-
-    /**
-     * Set the current vtable at `voffset` to the current location in the buffer.
-     *
-     * @param {number} voffset
-     */
-    slot(voffset: number): void;
-
-    /**
-     * @returns {flatbuffers.Offset} Offset relative to the end of the buffer.
-     */
-    offset(): Offset;
-
-    /**
-     * Doubles the size of the backing ByteBuffer and copies the old data towards
-     * the end of the new buffer (since we build the buffer backwards).
-     *
-     * @param {flatbuffers.ByteBuffer} bb The current buffer with the existing data
-     * @returns {flatbuffers.ByteBuffer} A new byte buffer with the old data copied
-     * to it. The data is located at the end of the buffer.
-     */
-    static growByteBuffer(bb: ByteBuffer): ByteBuffer;
-
-    /**
-     * Adds on offset, relative to where it will be written.
-     *
-     * @param {flatbuffers.Offset} offset The offset to add
-     */
-    addOffset(offset: Offset): void;
-
-    /**
-     * Start encoding a new object in the buffer.  Users will not usually need to
-     * call this directly. The FlatBuffers compiler will generate helper methods
-     * that call this method internally.
-     *
-     * @param {number} numfields
-     */
-    startObject(numfields: number): void;
-
-    /**
-     * Finish off writing the object that is under construction.
-     *
-     * @returns {flatbuffers.Offset} The offset to the object inside `dataBuffer`
-     */
-    endObject(): Offset;
-
-    /**
-     * @param {flatbuffers.Offset} root_table
-     * @param {string=} file_identifier
-     */
-    finish(root_table: Offset, file_identifier?: string): void;
-
-    /**
-     * This checks a required field has been set in a given table that has
-     * just been constructed.
-     *
-     * @param {flatbuffers.Offset} table
-     * @param {number} field
-     */
-    requiredField(table: Offset, field: number): void;
-
-    /**
-     * Start a new array/vector of objects.  Users usually will not call
-     * this directly. The FlatBuffers compiler will create a start/end
-     * method for vector types in generated code.
-     *
-     * @param {number} elem_size The size of each element in the array
-     * @param {number} num_elems The number of elements in the array
-     * @param {number} alignment The alignment of the array
-     */
-    startVector(elem_size: number, num_elems: number, alignment: number): void;
-
-    /**
-     * Finish off the creation of an array and all its elements. The array must be
-     * created with `startVector`.
-     *
-     * @returns {flatbuffers.Offset} The offset at which the newly created array
-     * starts.
-     */
-    endVector(): Offset;
-
-    /**
-     * Encode the string `s` in the buffer using UTF-8. If a Uint8Array is passed
-     * instead of a string, it is assumed to contain valid UTF-8 encoded data.
-     *
-     * @param {string|Uint8Array} s The string to encode
-     * @return {flatbuffers.Offset} The offset in the buffer where the encoded string starts
-     */
-    createString(s: string|Uint8Array): Offset;
-
-    /**
-     * Conveniance function for creating Long objects.
-     *
-     * @param {number} low
-     * @param {number} high
-     * @returns {Long}
-     */
-    createLong(low: number, high: number): Long;
-  }
-
-  ////////////////////////////////////////////////////////////////////////////////
-
-  class ByteBuffer {
-    /**
-     * @constructor
-     * @param {Uint8Array} bytes
-     */
-    constructor(bytes: Uint8Array);
-
-    /**
-     * @param {number} byte_size
-     * @returns {flatbuffers.ByteBuffer}
-     */
-    static allocate(byte_size: number): ByteBuffer;
-
-    /**
-     * @returns {Uint8Array}
-     */
-    bytes(): Uint8Array;
-
-    /**
-     * @returns {number}
-     */
-    position(): number;
-
-    /**
-     * @param {number} position
-     */
-    setPosition(position: number): void;
-
-    /**
-     * @returns {number}
-     */
-    capacity(): number;
-
-    /**
-     * @param {number} offset
-     * @returns {number}
-     */
-    readInt8(offset: number): number;
-
-    /**
-     * @param {number} offset
-     * @returns {number}
-     */
-    readUint8(offset: number): number;
-
-    /**
-     * @param {number} offset
-     * @returns {number}
-     */
-    readInt16(offset: number): number;
-
-    /**
-     * @param {number} offset
-     * @returns {number}
-     */
-    readUint16(offset: number): number;
-
-    /**
-     * @param {number} offset
-     * @returns {number}
-     */
-    readInt32(offset: number): number;
-
-    /**
-     * @param {number} offset
-     * @returns {number}
-     */
-    readUint32(offset: number): number;
-
-    /**
-     * @param {number} offset
-     * @returns {flatbuffers.Long}
-     */
-    readInt64(offset: number): Long;
-
-    /**
-     * @param {number} offset
-     * @returns {flatbuffers.Long}
-     */
-    readUint64(offset: number): Long;
-
-    /**
-     * @param {number} offset
-     * @returns {number}
-     */
-    readFloat32(offset: number): number;
-
-    /**
-     * @param {number} offset
-     * @returns {number}
-     */
-    readFloat64(offset: number): number;
-
-    /**
-     * @param {number} offset
-     * @param {number} value
-     */
-    writeInt8(offset: number, value: number): void;
-
-    /**
-     * @param {number} offset
-     * @param {number} value
-     */
-    writeUint8(offset: number, value: number): void;
-
-    /**
-     * @param {number} offset
-     * @param {number} value
-     */
-    writeInt16(offset: number, value: number): void;
-
-    /**
-     * @param {number} offset
-     * @param {number} value
-     */
-    writeUint16(offset: number, value: number): void;
-
-    /**
-     * @param {number} offset
-     * @param {number} value
-     */
-    writeInt32(offset: number, value: number): void;
-
-    /**
-     * @param {number} offset
-     * @param {number} value
-     */
-    writeUint32(offset: number, value: number): void;
-
-    /**
-     * @param {number} offset
-     * @param {flatbuffers.Long} value
-     */
-    writeInt64(offset: number, value: Long): void;
-
-    /**
-     * @param {number} offset
-     * @param {flatbuffers.Long} value
-     */
-    writeUint64(offset: number, value: Long): void;
-
-    /**
-     * @param {number} offset
-     * @param {number} value
-     */
-    writeFloat32(offset: number, value: number): void;
-
-    /**
-     * @param {number} offset
-     * @param {number} value
-     */
-    writeFloat64(offset: number, value: number): void;
-
-    /**
-     * @returns {string}
-     */
-    getBufferIdentifier(): string;
-
-    /**
-     * Look up a field in the vtable, return an offset into the object, or 0 if the
-     * field is not present.
-     *
-     * @param {number} bb_pos
-     * @param {number} vtable_offset
-     * @returns {number}
-     */
-    __offset(bb_pos: number, vtable_offset: number): number;
-
-    /**
-     * Initialize any Table-derived type to point to the union at the given offset.
-     *
-     * @param {flatbuffers.Table} t
-     * @param {number} offset
-     * @returns {flatbuffers.Table}
-     */
-    __union<T extends flatbuffers.Table>(t: T, offset: number): T;
-
-    /**
-     * Create a JavaScript string from UTF-8 data stored inside the FlatBuffer.
-     * This allocates a new string and converts to wide chars upon each access.
-     *
-     * To avoid the conversion to UTF-16, pass flatbuffers.Encoding.UTF8_BYTES as
-     * the "optionalEncoding" argument. This is useful for avoiding conversion to
-     * and from UTF-16 when the data will just be packaged back up in another
-     * FlatBuffer later on.
-     *
-     * @param {number} offset
-     * @param {flatbuffers.Encoding=} optionalEncoding Defaults to UTF16_STRING
-     * @returns {string|Uint8Array}
-     */
-    __string(offset: number, optionalEncoding?: Encoding): string|Uint8Array;
-
-    /**
-     * Retrieve the relative offset stored at "offset"
-     * @param {number} offset
-     * @returns {number}
-     */
-    __indirect(offset: number): number;
-
-    /**
-     * Get the start of data of a vector whose offset is stored at "offset" in this object.
-     *
-     * @param {number} offset
-     * @returns {number}
-     */
-    __vector(offset: number): number;
-
-    /**
-     * Get the length of a vector whose offset is stored at "offset" in this object.
-     *
-     * @param {number} offset
-     * @returns {number}
-     */
-    __vector_len(offset: number): number;
-
-    /**
-     * @param {string} ident
-     * @returns {boolean}
-     */
-    __has_identifier(ident: string): boolean;
-
-    /**
-     * Conveniance function for creating Long objects.
-     *
-     * @param {number} low
-     * @param {number} high
-     * @returns {Long}
-     */
-    createLong(low: number, high: number): Long;
-=======
 export { flatbuffers };
 
 declare global {
@@ -637,7 +10,7 @@
     type Offset = number;
 
     interface Table {
-      bb: ByteBuffer;
+      bb: ByteBuffer|null;
       bb_pos: number;
     }
 
@@ -868,6 +241,8 @@
       writeFloat32(offset: number, value: number): void;
       writeFloat64(offset: number, value: number): void;
 
+      getBufferIdentifier(): string;
+
       /**
        * Look up a field in the vtable, return an offset into the object, or 0 if the
        * field is not present.
@@ -914,6 +289,5 @@
        */
       createLong(low: number, high: number): Long;
     }
->>>>>>> 05015524
   }
 }