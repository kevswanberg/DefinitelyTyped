--- conflicted
+++ resolved
@@ -263,24 +263,23 @@
     }
 
     interface Each {
-<<<<<<< HEAD
         // Exclusively arrays.
         <T extends any[]>(cases: ReadonlyArray<T>): (
             name: string,
-            fn: (...args: T) => any
+            fn: (...args: T) => any,
+            timeout?: number
         ) => void;
         // Not arrays.
         <T>(cases: ReadonlyArray<T>): (
             name: string,
-            fn: (...args: T[]) => any
+            fn: (...args: T[]) => any,
+            timeout?: number
         ) => void;
         (cases: ReadonlyArray<ReadonlyArray<any>>): (
             name: string,
-            fn: (...args: any[]) => any
+            fn: (...args: any[]) => any,
+            timeout?: number
         ) => void;
-=======
-        (cases: any[]): (name: string, fn: (...args: any[]) => any, timeout?: number) => void;
->>>>>>> 8897de49
         (strings: TemplateStringsArray, ...placeholders: any[]): (
             name: string,
             fn: (arg: any) => any,
