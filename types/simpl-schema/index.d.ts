// Type definitions for simpl-schema 0.2
// Project: https://github.com/aldeed/simple-schema-js
// Definitions by: Andreas Richter <https://github.com/arichter83>
//                 Qkramer <https://github.com/Qkramer>
//                 Deskoh <https://github.com/deskoh>
// Definitions: https://github.com/DefinitelyTyped/DefinitelyTyped

export interface ValidationContext extends SimpleSchemaValidationContextStatic {
    addValidationErrors(errors: any): void;
    clean(...args: any[]): any;
    getErrorForKey(key: any, ...args: any[]): any;
    reset(): void;
    setValidationErrors(errors: any): void;
    validationErrors(): any;
}

interface CustomValidationContext {
    /** The name of the schema key (e.g., "addresses.0.street") */
    key: string;

    /** The generic name of the schema key (e.g., "addresses.$.street") */
    genericKey: string;

    /** The schema definition object. */
    definition: SchemaDefinition;

    /** Does the object being validated have this key set? */
    isSet: boolean;

    /** Value to validate */
    value: any;

    /** The Mongo operator for which we're doing validation. Might be null. */
    operator: any;
    validationContext: ValidationContext;

    /**
     * Use this method to get information about other fields. Pass a field name
     * (non-generic schema key) as the only argument. The return object will
     * have isSet, value, and operator properties for that field.
     */
    field(): any;
    /**
     * Use this method to get information about other fields that have the same
     * parent object. Works the same way as field(). This is helpful when you use
     * sub-schemas or when you're dealing with arrays of objects.
     */
    siblingField(): any;

    /**
     * Call this to add validation errors for any key. In general, you should use
     * this to add errors for other keys. To add an error for the current key,
     * return the error type string. If you do use this to add an error for the
     * current key, return false from your custom validation function.
     */
    addValidationErrors(errors: SimpleSchemaValidationError): any;
}

interface SchemaDefinition {
    type: any;
    label?: string | (() => string);
    optional?: boolean | (() => boolean);
    min?: number | boolean | Date | (() => number | boolean | Date);
    max?: number | boolean | Date | (() => number | boolean | Date);
    minCount?: number | (() => number);
    maxCount?: number | (() => number);
    allowedValues?: any[] | (() => any[]);
    decimal?: boolean;
    exclusiveMax?: boolean;
    exclusiveMin?: boolean;
    regEx?: RegExp | RegExp[];
    /**
     * For custom validation function. If you use an arrow function the context
     * for "this" will not be available. Use "custom: function() { return
     * something(this.value); }" instead.
     */
    custom?: (this: CustomValidationContext) => undefined | string | SimpleSchemaValidationError;
    blackbox?: boolean;
    autoValue?: () => any;
    defaultValue?: any;
    trim?: boolean;
}

interface CleanOption {
    filter?: boolean;
    autoConvert?: boolean;
    removeEmptyStrings?: boolean;
    trimStrings?: boolean;
    getAutoValues?: boolean;
    isModifier?: boolean;
    extendAutoValueContext?: boolean;
    removeNullsFromArrays?: boolean;
}

interface SimpleSchemaOptions {
  check?: boolean;
  clean?: CleanOption;
  defaultLabel?: string;
  humanizeAutoLabels?: boolean;
  requiredByDefault?: boolean;
  tracker?: any;
}

interface SimpleSchemaValidationError {
  type: string;
  [key: string]: number | string;
}

interface SimpleSchemaStatic {
  new(
    schema: {
      [key: string]: SchemaDefinition
        | BooleanConstructor | StringConstructor | NumberConstructor | DateConstructor
        | ArrayConstructor
        | string | RegExp
        | SimpleSchema
    } | any[],
    options?: SimpleSchemaOptions
  ): SimpleSchema;
  namedContext(name?: string): SimpleSchemaValidationContextStatic;
  addValidator(validator: () => boolean): any;
  pick(...fields: string[]): SimpleSchemaStatic;
  omit(...fields: string[]): SimpleSchemaStatic;
  clean(doc: any, options?: CleanOption): any;
  schema(key?: string): SchemaDefinition | SchemaDefinition[];
  getDefinition(key: string, propList?: any, functionContext?: any): any;
  keyIsInBlackBox(key: string): boolean;
  labels(labels: {[key: string]: string}): void;
  label(key: any): any;
  Integer: RegExp;
  messages(messages: any): any;
  messageForError(type: any, key: any, def: any, value: any): string;
  allowsKey(key: any): string;
  newContext(): ValidationContext;
  objectKeys(keyPrefix: any): any[];
  validate(obj: any, options?: ValidationOption): void;
<<<<<<< HEAD
  validator(options?: ValidationOption): () => boolean;
=======
  validator(options: ValidationOption): () => boolean;
  extendOptions(options: string[]): void;
>>>>>>> 945fd1a3
  RegEx: {
      Email: RegExp;
      EmailWithTLD: RegExp;
      Domain: RegExp;
      WeakDomain: RegExp;
      IP: RegExp;
      IPv4: RegExp;
      IPv6: RegExp;
      Url: RegExp;
      Id: RegExp;
      ZipCode: RegExp;
      Phone: RegExp;
  };
  ErrorTypes: {
      REQUIRED: string,
      MIN_STRING: string,
      MAX_STRING: string,
      MIN_NUMBER: string,
      MAX_NUMBER: string,
      MIN_NUMBER_EXCLUSIVE: string,
      MAX_NUMBER_EXCLUSIVE: string,
      MIN_DATE: string,
      MAX_DATE: string,
      BAD_DATE: string,
      MIN_COUNT: string,
      MAX_COUNT: string,
      MUST_BE_INTEGER: string,
      VALUE_NOT_ALLOWED: string,
      EXPECTED_TYPE: string,
      FAILED_REGULAR_EXPRESSION: string,
      KEY_NOT_IN_SCHEMA: string
  };
}

interface ValidationOption {
    modifier?: boolean;
    upsert?: boolean;
    clean?: boolean;
    filter?: boolean;
    upsertextendedCustomContext?: boolean;
    keys?: string[];
}

interface SimpleSchemaValidationContextStaticKeys {
    name: string;
    type: string;
    value?: any;
}

interface SimpleSchemaError {
    name: string;
    type: string;
}

interface SimpleSchemaValidationContextStatic {
    validate(obj: any, options?: ValidationOption): boolean;
    validateOne(doc: any, keyName: string, options?: ValidationOption): boolean;
    resetValidation(): void;
    isValid(): boolean;
    invalidKeys(): SimpleSchemaValidationContextStaticKeys[];
    addInvalidKeys(errors: SimpleSchemaError[]): void;
    keyIsInvalid(name: any): boolean;
    keyErrorMessage(name: any): string;
    getErrorObject(): any;
}

interface MongoObjectStatic {
    forEachNode(func: (() => void), options?: {endPointsOnly: boolean}): void;
    getValueForPosition(position: string): any;
    setValueForPosition(position: string, value: any): void;
    removeValueForPosition(position: string): void;
    getKeyForPosition(position: string): any;
    getGenericKeyForPosition(position: string): any;
    getInfoForKey(key: string): any;
    getPositionForKey(key: string): string;
    getPositionsForGenericKey(key: string): string[];
    getValueForKey(key: string): any;
    addKey(key: string, val: any, op: string): any;
    removeGenericKeys(keys: string[]): void;
    removeGenericKey(key: string): void;
    removeKey(key: string): void;
    removeKeys(keys: string[]): void;
    filterGenericKeys(test: (() => boolean)): void;
    setValueForKey(key: string, val: any): void;
    setValueForGenericKey(key: string, val: any): void;
    getObject(): any;
    getFlatObject(options?: {keepArrays?: boolean}): any;
    affectsKey(key: string): any;
    affectsGenericKey(key: string): any;
    affectsGenericKeyImplicit(key: string): any;
}

export const SimpleSchema: SimpleSchemaStatic;
export const SimpleSchemaValidationContext: SimpleSchemaValidationContextStatic;
export const MongoObject: MongoObjectStatic;

export interface SimpleSchema extends SimpleSchemaStatic {
    debug: boolean;
    /** Validate a data object. Options: {keys: []} to limit */
    validate(obj: any, options?: ValidationOption): void;
    addValidator(validator: () => boolean): any;
    messages(messages: any): void;
}

export interface MongoObject {
  expandKey(val: any, key: string, obj: any): void;
}

export default SimpleSchema;<|MERGE_RESOLUTION|>--- conflicted
+++ resolved
@@ -134,12 +134,8 @@
   newContext(): ValidationContext;
   objectKeys(keyPrefix: any): any[];
   validate(obj: any, options?: ValidationOption): void;
-<<<<<<< HEAD
   validator(options?: ValidationOption): () => boolean;
-=======
-  validator(options: ValidationOption): () => boolean;
   extendOptions(options: string[]): void;
->>>>>>> 945fd1a3
   RegEx: {
       Email: RegExp;
       EmailWithTLD: RegExp;
