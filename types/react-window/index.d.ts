<<<<<<< HEAD
// Type definitions for react-window 1.1
// Project: https://github.com/bvaughn/react-window/, http://react-window.now.sh
=======
// Type definitions for react-window 1.5
// Project: https://github.com/bvaughn/react-window/
>>>>>>> 9ff748d6
// Definitions by: Martynas Kadiša <https://github.com/martynaskadisa>
//                 Alex Guerra <https://github.com/heyimalex>
// Definitions: https://github.com/DefinitelyTyped/DefinitelyTyped
// TypeScript Version: 2.8

import {
    Component,
    ComponentType,
    CSSProperties,
    Ref,
    Key,
    FunctionComponent,
    ComponentClass
} from "react";

export type Direction = "vertical" | "horizontal";
export type ScrollDirection = "forward" | "backward";
export type Align = "auto" | "center" | "end" | "start";

export interface ListChildComponentProps {
    index: number;
    style: CSSProperties;
    data: any;
    isScrolling?: boolean;
}

export interface GridChildComponentProps {
    columnIndex: number;
    rowIndex: number;
    style: CSSProperties;
    data: any;
    isScrolling?: boolean;
}

// This is supposed to represent the type of the first parameter to
// React.createElement.
export type ReactElementType =
    | FunctionComponent<any>
    | ComponentClass<any>
    | string;

export interface CommonProps {
    /**
     * Optional CSS class to attach to outermost <div> element.
     */
    className?: string;
    /**
     * Tag name passed to document.createElement to create the inner container element. This is an advanced property; in most cases, the default ("div") should be used.
     */
    innerElementType?: ReactElementType;
    /**
     * Ref to attach to the inner container element. This is an advanced property.
     */
    innerRef?: Ref<any>;
    /**
     * Tag name passed to document.createElement to create the inner container element. This is an advanced property; in most cases, the default ("div") should be used.
     *
     * @deprecated since 1.4.0
     */
    innerTagName?: string;
    /**
     * Contextual data to be passed to the item renderer as a data prop. This is a light-weight alternative to React's built-in context API.
     *
     * Item data is useful for item renderers that are class components.
     */
    itemData?: any;
    /**
     * Tag name passed to document.createElement to create the outer container element. This is an advanced property; in most cases, the default ("div") should be used.
     */
    outerElementType?: ReactElementType;
    /**
     * Ref to attach to the outer container element. This is an advanced property.
     */
    outerRef?: Ref<any>;
    /**
     * Tag name passed to document.createElement to create the outer container element. This is an advanced property; in most cases, the default ("div") should be used.
     *
     * @deprecated since 1.4.0
     */
    outerTagName?: string;
    /**
     * Optional inline style to attach to outermost <div> element.
     */
    style?: CSSProperties;
    /**
     * Adds an additional isScrolling parameter to the children render function. This parameter can be used to show a placeholder row or column while the list is being scrolled.
     *
     * Note that using this parameter will result in an additional render call after scrolling has stopped (when isScrolling changes from true to false).
     */
    useIsScrolling?: boolean;
}

export type ListItemKeySelector = (index: number, data: any) => Key;

export interface ListOnItemsRenderedProps {
    overscanStartIndex: number;
    overscanStopIndex: number;
    visibleStartIndex: number;
    visibleStopIndex: number;
}

export interface ListOnScrollProps {
    scrollDirection: ScrollDirection;
    scrollOffset: number;
    scrollUpdateWasRequested: boolean;
}

export interface ListProps extends CommonProps {
    /**
     * React component responsible for rendering the individual item specified by an index prop. This component also receives a style prop (used for positioning).
     *
     * If useIsScrolling is enabled for the list, the component also receives an additional isScrolling boolean prop.
     */
    children: ComponentType<ListChildComponentProps>;
    /**
     * Height of the list.
     *
     * For vertical lists, this must be a number. It affects the number of rows that will be rendered (and displayed) at any given time.
     *
     * For horizontal lists, this can be a number or a string (e.g. "50%").
     */
    height: number | string;
    /**
     * Total number of items in the list. Note that only a few items will be rendered and displayed at a time.
     */
    itemCount: number;
    /**
     * Width of the list.
     *
     * For horizontal lists, this must be a number. It affects the number of columns that will be rendered (and displayed) at any given time.
     *
     * For vertical lists, this can be a number or a string (e.g. "50%").
     */
    width: number | string;
    /**
     * Primary scroll direction of the list. Acceptable values are:
     *
     * - vertical (default) - Up/down scrolling.
     * - horizontal - Left/right scrolling.
     *
     * Note that lists may scroll in both directions (depending on CSS) but content will only be windowed in the primary direction.
     */
    direction?: Direction;
    /**
     * Scroll offset for initial render.
     *
     * For vertical lists, this affects scrollTop. For horizontal lists, this affects scrollLeft.
     */
    initialScrollOffset?: number;
    /**
     * By default, lists will use an item's index as its key. This is okay if:
     *
     * - Your collections of items is never sorted or modified
     * - Your item renderer is not stateful and does not extend PureComponent
     *
     * If your list does not satisfy the above constraints, use the itemKey property to specify your own keys for items
     */
    itemKey?: ListItemKeySelector;
    /**
     * The number of items (rows or columns) to render outside of the visible area. This property can be important for two reasons:
     *
     * - Overscanning by one row or column allows the tab key to focus on the next (not yet visible) item.
     * - Overscanning slightly can reduce or prevent a flash of empty space when a user first starts scrolling.
     *
     * Note that overscanning too much can negatively impact performance. By default, List overscans by one item.
     */
    overscanCount?: number;
    /**
     * Called when the items rendered by the list change.
     */
    onItemsRendered?: (props: ListOnItemsRenderedProps) => any;
    /**
     * Called when the list scroll positions changes, as a result of user scrolling or scroll-to method calls.
     */
    onScroll?: (props: ListOnScrollProps) => any;
}

export type GridItemKeySelector = (params: {
    columnIndex: number;
    rowIndex: number;
    data: any;
}) => Key;

export interface GridOnItemsRenderedProps {
    overscanColumnStartIndex: number;
    overscanColumnStopIndex: number;
    overscanRowStartIndex: number;
    overscanRowStopIndex: number;
    visibleColumnStartIndex: number;
    visibleColumnStopIndex: number;
    visibleRowStartIndex: number;
    visibleRowStopIndex: number;
}

export interface GridOnScrollProps {
    horizontalScrollDirection: ScrollDirection;
    scrollLeft: number;
    scrollTop: number;
    scrollUpdateWasRequested: boolean;
    verticalScrollDirection: ScrollDirection;
}

export interface GridProps extends CommonProps {
    /**
     * React component responsible for rendering the individual item specified by an index prop. This component also receives a style prop (used for positioning).
     *
     * If useIsScrolling is enabled for the list, the component also receives an additional isScrolling boolean prop.
     */
    children: ComponentType<GridChildComponentProps>;
    /**
     * Number of columns in the grid. Note that only a few columns will be rendered and displayed at a time.
     */
    columnCount: number;
    /**
     * Height of the grid. This affects the number of rows that will be rendered (and displayed) at any given time.
     */
    height: number;
    /**
     * Horizontal scroll offset for initial render.
     */
    initialScrollLeft?: number;
    /**
     * Vertical scroll offset for initial render.
     */
    initialScrollTop?: number;
    /**
     * By default, grids will use an item's indices as its key. This is okay if:
     *
     * - Your collections of items is never sorted or modified
     * - Your item renderer is not stateful and does not extend PureComponent
     *
     * If your grid does not satisfy the above constraints, use the itemKey property to specify your own keys for items.
     */
    itemKey?: GridItemKeySelector;
    /**
     * Called when the items rendered by the grid change.
     */
    onItemsRendered?: (props: GridOnItemsRenderedProps) => any;
    /**
     * Called when the grid scroll positions changes, as a result of user scrolling or scroll-to method calls.
     */
    onScroll?: (props: GridOnScrollProps) => any;
    /**
     * The number of columns to render outside of the visible area. This property can be important for two reasons:
     *
     * - Overscanning by one row or column allows the tab key to focus on the next (not yet visible) item.
     * - Overscanning slightly can reduce or prevent a flash of empty space when a user first starts scrolling.
     *
     * Note that overscanning too much can negatively impact performance. By default, grid overscans by one item.
     */
    overscanColumnsCount?: number;
    /**
     * The number of rows to render outside of the visible area. This property can be important for two reasons:
     *
     * - Overscanning by one row or column allows the tab key to focus on the next (not yet visible) item.
     * - Overscanning slightly can reduce or prevent a flash of empty space when a user first starts scrolling.
     *
     * Note that overscanning too much can negatively impact performance. By default, grid overscans by one item.
     */
    overscanRowsCount?: number;
    /**
     * The number of items (rows or columns) to render outside of the visible area. This property can be important for two reasons:
     *
     * - Overscanning by one row or column allows the tab key to focus on the next (not yet visible) item.
     * - Overscanning slightly can reduce or prevent a flash of empty space when a user first starts scrolling.
     *
     * Note that overscanning too much can negatively impact performance. By default, grid overscans by one item.
     *
     * @deprecated since version 1.4.0
     */
    overscanCount?: number;
    /**
     * Number of rows in the grid. Note that only a few rows will be rendered and displayed at a time.
     */
    rowCount: number;
    /**
     * Width of the grid. This affects the number of columns that will be rendered (and displayed) at any given time.
     */
    width: number;
}

export interface FixedSizeListProps extends ListProps {
    /**
     * Size of a item in the direction being windowed. For vertical lists, this is the row height. For horizontal lists, this is the column width.
     */
    itemSize: number;
}

export interface VariableSizeListProps extends ListProps {
    /**
     * Estimated size of a item in the direction being windowed. For vertical lists, this is the row height. For horizontal lists, this is the column width.
     *
     * This value is used to calculated the estimated total size of a list before its items have all been measured. The total size impacts user scrolling behavior.
     * It is updated whenever new items are measured.
     */
    estimatedItemSize?: number;
    /**
     * Returns the size of a item in the direction being windowed. For vertical lists, this is the row height. For horizontal lists, this is the column width.
     */
    itemSize: (index: number) => number;
}

export interface FixedSizeGridProps extends GridProps {
    /**
     * Width of an individual column within the grid.
     */
    columnWidth: number;
    /**
     * Height of an individual row within the grid.
     */
    rowHeight: number;
}

export interface VariableSizeGridProps extends GridProps {
    /**
     * Returns the width of the specified column.
     */
    columnWidth: (index: number) => number;
    /**
     * Average (or estimated) column width for unrendered columns.
     *
     * This value is used to calculated the estimated total width of a Grid before its columns have all been measured.
     * The estimated width impacts user scrolling behavior. It is updated whenever new columns are measured.
     */
    estimatedColumnWidth?: number;
    /**
     * Average (or estimated) row height for unrendered rows.
     *
     * This value is used to calculated the estimated total height of a Grid before its rows have all been measured.
     * The estimated height impacts user scrolling behavior. It is updated whenever new rows are measured.
     */
    estimatedRowHeight?: number;
    /**
     * Returns the height of the specified row.
     */
    rowHeight: (index: number) => number;
}

export class FixedSizeList extends Component<FixedSizeListProps> {
    /**
     * Scroll to the specified offset (scrollTop or scrollLeft, depending on the direction prop).
     */
    scrollTo(scrollOffset: number): void;
    /**
     * Scroll to the specified item.
     *
     * By default, the List will scroll as little as possible to ensure the item is visible.
     * You can control the alignment of the item though by specifying a second alignment parameter. Acceptable values are:
     *
     * - auto (default) - Scroll as little as possible to ensure the item is visible. (If the item is already visible, it won't scroll at all.)
     * - center - Center align the item within the list.
     * - end - Align the item to the end of the list (the bottom for vertical lists or the right for horizontal lists).
     * - start - Align the item to the beginning of the list (the top for vertical lists or the left for horizontal lists).
     */
    scrollToItem(index: number, align?: Align): void;
}

export class VariableSizeList extends Component<VariableSizeListProps> {
    /**
     * Scroll to the specified offset (scrollTop or scrollLeft, depending on the direction prop).
     */
    scrollTo(scrollOffset: number): void;
    /**
     * Scroll to the specified item.
     *
     * By default, the List will scroll as little as possible to ensure the item is visible.
     * You can control the alignment of the item though by specifying a second alignment parameter. Acceptable values are:
     *
     * - auto (default) - Scroll as little as possible to ensure the item is visible. (If the item is already visible, it won't scroll at all.)
     * - center - Center align the item within the list.
     * - end - Align the item to the end of the list (the bottom for vertical lists or the right for horizontal lists).
     * - start - Align the item to the beginning of the list (the top for vertical lists or the left for horizontal lists).
     */
    scrollToItem(index: number, align?: Align): void;
    /**
     * VariableSizeList caches offsets and measurements for each index for performance purposes.
     * This method clears that cached data for all items after (and including) the specified index.
     * It should be called whenever a item's size changes. (Note that this is not a typical occurrence.)
     *
     * By default the list will automatically re-render after the index is reset.
     * If you would like to delay this re-render until e.g. a state update has completed in the parent component,
     * specify a value of false for the second, optional parameter.
     */
    resetAfterIndex(index: number, shouldForceUpdate: boolean): void;
}

export class FixedSizeGrid extends Component<FixedSizeGridProps> {
    /**
     * Scroll to the specified offsets.
     */
    scrollTo(params: { scrollLeft: number; scrollTop: number }): void;
    /**
     * Scroll to the specified item.
     *
     * By default, the Grid will scroll as little as possible to ensure the item is visible.
     * You can control the alignment of the item though by specifying a second alignment parameter. Acceptable values are:
     *
     * - auto (default) - Scroll as little as possible to ensure the item is visible. (If the item is already visible, it won't scroll at all.)
     * - center - Center align the item within the grid.
     * - end - Align the item to the bottom, right hand side of the grid.
     * - start - Align the item to the top, left hand of the grid.
     */
    scrollToItem(params: {
        align?: Align;
        columnIndex: number;
        rowIndex: number;
    }): void;
}

export class VariableSizeGrid extends Component<VariableSizeGridProps> {
    /**
     * Scroll to the specified offsets.
     */
    scrollTo(params: { scrollLeft: number; scrollTop: number }): void;
    /**
     * Scroll to the specified item.
     *
     * By default, the Grid will scroll as little as possible to ensure the item is visible.
     * You can control the alignment of the item though by specifying a second alignment parameter. Acceptable values are:
     *
     * - auto (default) - Scroll as little as possible to ensure the item is visible. (If the item is already visible, it won't scroll at all.)
     * - center - Center align the item within the grid.
     * - end - Align the item to the bottom, right hand side of the grid.
     * - start - Align the item to the top, left hand of the grid.
     */
    scrollToItem(params: {
        align?: Align;
        columnIndex: number;
        rowIndex: number;
    }): void;
    /**
     * VariableSizeGrid caches offsets and measurements for each column index for performance purposes.
     * This method clears that cached data for all columns after (and including) the specified index.
     * It should be called whenever a column's width changes. (Note that this is not a typical occurrence.)
     *
     * By default the grid will automatically re-render after the index is reset.
     * If you would like to delay this re-render until e.g. a state update has completed in the parent component,
     * specify a value of false for the second, optional parameter.
     */
    resetAfterColumnIndex(index: number, shouldForceUpdate?: boolean): void;
    /**
     * VariableSizeGrid caches offsets and measurements for each item for performance purposes.
     * This method clears that cached data for all items after (and including) the specified indices.
     * It should be called whenever an items size changes. (Note that this is not a typical occurrence.)
     *
     * By default the grid will automatically re-render after the index is reset.
     * If you would like to delay this re-render until e.g. a state update has completed in the parent component,
     * specify a value of false for the optional shouldForceUpdate parameter.
     */
    resetAfterIndices(params: {
        columnIndex: number;
        rowIndex: number;
        shouldForceUpdate?: boolean;
    }): void;
    /**
     * VariableSizeGrid caches offsets and measurements for each row index for performance purposes.
     * This method clears that cached data for all rows after (and including) the specified index.
     * It should be called whenever a row's height changes. (Note that this is not a typical occurrence.)
     *
     * By default the grid will automatically re-render after the index is reset.
     * If you would like to delay this re-render until e.g. a state update has completed in the parent component,
     * specify a value of false for the second, optional parameter.
     */
    resetAfterRowIndex(index: number, shouldForceUpdate?: boolean): void;
}

/**
 * Custom comparison function for React.memo().
 * It knows to compare individual style props and ignore the wrapper object.
 *
 * @see https://reactjs.org/docs/react-api.html#reactmemo
 */
export function areEqual(
    prevProps: Readonly<object>,
    nextProps: Readonly<object>
): boolean;

/**
 * Custom shouldComponentUpdate for class components.
 * It knows to compare individual style props and ignore the wrapper object.
 *
 * @see https://reactjs.org/docs/react-component.html#shouldcomponentupdate
 */
export function shouldComponentUpdate<P = {}, S = {}>(
    this: { props: P; state: S },
    nextProps: Readonly<P>,
    nextState: Readonly<S>
): boolean;<|MERGE_RESOLUTION|>--- conflicted
+++ resolved
@@ -1,10 +1,5 @@
-<<<<<<< HEAD
-// Type definitions for react-window 1.1
+// Type definitions for react-window 1.5
 // Project: https://github.com/bvaughn/react-window/, http://react-window.now.sh
-=======
-// Type definitions for react-window 1.5
-// Project: https://github.com/bvaughn/react-window/
->>>>>>> 9ff748d6
 // Definitions by: Martynas Kadiša <https://github.com/martynaskadisa>
 //                 Alex Guerra <https://github.com/heyimalex>
 // Definitions: https://github.com/DefinitelyTyped/DefinitelyTyped
