// Type definitions for cassandra-driver v3.2.2
// Project: https://github.com/datastax/nodejs-driver
// Definitions by: Marc Fisher <https://github.com/Svjard>
// Definitions: https://github.com/DefinitelyTyped/DefinitelyTyped
// TypeScript Version: 2.2

/// <reference types="node" />
/// <reference types="long" />

export type Callback = Function;
export type ResultCallback = (err: Error, result: types.ResultSet) => void;

import * as events from "events";
import * as stream from "stream";
import _Long = require("long");

export namespace policies {
  namespace addressResolution {
    var EC2MultiRegionTranslator: EC2MultiRegionTranslatorStatic;

    interface AddressTranslator {
      translate(address: string, port: number, callback: Callback): void;
    }

    interface EC2MultiRegionTranslatorStatic {
      new (): EC2MultiRegionTranslator;
    }

    interface EC2MultiRegionTranslator extends AddressTranslator {
      logError(address: string, err: Error): void;
    }
  }

  namespace loadBalancing {
    var DCAwareRoundRobinPolicy: DCAwareRoundRobinPolicyStatic;
    var RoundRobinPolicy: RoundRobinPolicyStatic;
    var TokenAwarePolicy: TokenAwarePolicyStatic;
    var WhiteListPolicy: WhiteListPolicyStatic;

    interface LoadBalancingPolicy {
      init(client: Client, hosts: HostMap, callback: Callback): void;
      getDistance(host: Host): types.distance;
      newQueryPlan(keyspace: string, queryOptions: any, callback: Callback): void;
    }

    interface DCAwareRoundRobinPolicyStatic {
      new (localDc?: string, usedHostsPerRemoteDc?: number): DCAwareRoundRobinPolicy;
    }

    interface DCAwareRoundRobinPolicy extends LoadBalancingPolicy {
      localHostsArray: Array<Host>;
      remoteHostsArray: Array<Host>;
    }

    interface RoundRobinPolicyStatic {
      new (): RoundRobinPolicy;
    }

    interface RoundRobinPolicy extends LoadBalancingPolicy { }

    interface TokenAwarePolicyStatic {
      new (childPolicy: LoadBalancingPolicy): TokenAwarePolicy;
    }

    interface TokenAwarePolicy extends LoadBalancingPolicy { }

    interface WhiteListPolicyStatic {
      new (childPolicy: LoadBalancingPolicy, whiteList: Array<string>): WhiteListPolicy;
    }

    interface WhiteListPolicy extends LoadBalancingPolicy { }
  }

  namespace reconnection {
    var ConstantReconnectionPolicy: ConstantReconnectionPolicyStatic;
    var ExponentialReconnectionPolicy: ExponentialReconnectionPolicyStatic;

    interface ReconnectionPolicy {
      newSchedule(): { next: Function };
    }

    interface ConstantReconnectionPolicyStatic {
      new (delay: number): ConstantReconnectionPolicy;
    }

    interface ConstantReconnectionPolicy extends ReconnectionPolicy { }

    interface ExponentialReconnectionPolicyStatic {
      new (baseDelay: number, maxDelay: number, startWithNoDelay: boolean): ExponentialReconnectionPolicy;
    }

    interface ExponentialReconnectionPolicy extends ReconnectionPolicy { }
  }

  namespace retry {
    var RetryPolicy: RetryPolicyStatic;

    interface DecisionInfo {
      decision: number;
      consistency: number;
    }

    interface RequestInfo {
      request: any,
      nbRetry: number
    }

    enum retryDecision {
      rethrow = 0,
      retry,
      ignore
    }

    interface RetryPolicyStatic {
      new (): RetryPolicy;

      retryDecision: any;
    }

    interface RetryPolicy {
      onReadTimeout(requestInfo: RequestInfo, consistency: types.consistencies, received: number, blockFor: number, isDataPresent: boolean): DecisionInfo;
      onUnavailable(requestInfo: RequestInfo, consistency: types.consistencies, required: number, alive: number): DecisionInfo;
      onWriteTimeout(requestInfo: RequestInfo, consistency: types.consistencies, received: number, blockFor: number, writeType: string): DecisionInfo;
      rethrowResult(): { decision: retryDecision };
      retryResult(): { decision: retryDecision, consistency: types.consistencies, useCurrentHost: boolean };
    }
  }
}

export namespace types {
  var BigDecimal: BigDecimalStatic;
  var InetAddress: InetAddressStatic;
  var Integer: IntegerStatic;
  var LocalDate: LocalDateStatic;
  var LocalTime: LocalTimeStatic;
  var Long: _Long;
  var ResultSet: ResultSetStatic;
  // var ResultStream: ResultStreamStatic;
  var Row: RowStatic;
  var TimeUuid: TimeUuidStatic;
  var Tuple: TupleStatic;
  var Uuid: UuidStatic;

  enum consistencies {
    any = 0,
    one,
    two,
    three,
    quorum,
    all,
    localQuorum,
    eachQuorum,
    serial,
    localSerial,
    localOne
  }

  enum dataTypes {
    custom = 0,
    ascii,
    bigint,
    blob,
    boolean,
    counter,
    decimal,
    double,
    float,
    int,
    text,
    timestamp,
    uuid,
    varchar,
    varint,
    timeuuid,
    inet,
    date,
    time,
    smallint,
    tinyint,
    list,
    map,
    set,
    udt,
    tuple
  }

  enum distance {
    local = 0,
    remote,
    ignored
  }

  interface responseErrorCodes { [key: string]: number; }
  interface unset { unset: boolean; }

  function generateTimestamp(date?: Date, microseconds?: number): _Long;
  function timeuuid(options?: { msecs: number | Date, node: Buffer, clockseq: number, nsecs: number }, buffer?: Buffer, offset?: number): string;

  interface BigDecimalStatic {
    new (unscaledValue: number, scale: number): BigDecimal;

    fromBuffer(buf: Buffer): BigDecimal;
    toBuffer(value: BigDecimal): Buffer;
    fromString(value: string): BigDecimal;
    fromNumber(value: number): BigDecimal;
  }

  interface BigDecimal {
    equals(other: BigDecimal): boolean;
    inspect(): string;
    notEquals(other: BigDecimal): boolean;
    compare(other: BigDecimal): number;
    subtract(other: BigDecimal): BigDecimal;
    add(other: BigDecimal): BigDecimal;
    greaterThan(other: BigDecimal): boolean;
    isNegative(): boolean;
    isZero(): boolean;
    toString(): string;
    toNumber(): number;
    toJSON(): string;
  }

  interface InetAddressStatic {
    new (buffer: Buffer): InetAddress;

    fromString(value: string): InetAddress;
  }

  interface InetAddress {
    equals(other: InetAddress): boolean;
    getBuffer(): Buffer;
    inspect(): string;
    toString(): string;
    toJSON(): string;

    length: number;
    version: number;
  }

  interface IntegerStatic {
    new (bits: Array<number>, sign: number): Integer;

    fromInt(value: number): Integer;
    fromNumber(value: number): Integer;
    fromBits(bits: Array<number>): Integer;
    fromString(str: string, opt_radix?: number): Integer;
    fromBuffer(bits: Buffer): Integer;
    toBuffer(value: Integer): Buffer;

    ZERO: Integer;
    ONE: Integer;
  }

  interface Integer {
    toInt(): number;
    toNumber(): number;
    toString(opt_radix?: number): string;
    getBits(index: number): number;
    getBitsUnsigned(index: number): number;
    getSign(): number;
    isZero(): boolean;
    isNegative(): boolean;
    isOdd(): boolean;
    equals(other: Integer): boolean;
    notEquals(other: Integer): boolean;
    greaterThan(other: Integer): boolean;
    greaterThanOrEqual(other: Integer): boolean;
    lessThan(other: Integer): boolean;
    lessThanOrEqual(other: Integer): boolean;
    compare(other: Integer): number;
    shorten(numBits: number): Integer;
    negate(): Integer;
    add(other: Integer): Integer;
    subtract(other: Integer): Integer;
    multiply(other: Integer): Integer;
    divide(other: Integer): Integer;
    modulo(other: Integer): Integer;
    not(): Integer;
    and(other: Integer): Integer;
    or(other: Integer): Integer;
    xor(other: Integer): Integer;
    shiftLeft(numBits: number): Integer;
    shiftRight(numBits: number): Integer;
    inspect(): string;
    abs(): Integer;
    toJSON(): string;
  }

  interface LocalDateStatic {
    new (year: number, month: number, day: number): LocalDate;

    now(): LocalDate;
    utcNow(): LocalDate;
    fromDate(date: Date): LocalDate;
    fromString(value: string): LocalDate;
    fromBuffer(buffer: Buffer): LocalDate;
  }

  interface LocalDate {
    _value: number;
    year: number;
    month: number;
    day: number;

    equals(other: LocalDate): boolean;
    inspect(): string;
    toBuffer(): Buffer;
    toString(): string;
    toJSON(): string;
  }

  interface LocalTimeStatic {
    new (totalNanoseconds: _Long): LocalTime;

    fromString(value: string): LocalTime;
    now(nanoseconds?: number): LocalTime;
    fromDate(date: Date, nanoseconds: number): LocalTime;
    fromMilliseconds(milliseconds: number, nanoseconds?: number): LocalTime;
    fromBuffer(value: Buffer): LocalTime;
  }

  interface LocalTime {
    hour: number;
    minute: number;
    second: number;
    nanosecond: number;

    compare(other: LocalTime): boolean;
    equals(other: LocalTime): boolean;
    getTotalNanoseconds(): _Long;
    inspect(): string;
    toBuffer(): Buffer;
    toString(): string;
    toJSON(): string;
  }

  interface ResultSetStatic {
    new (response: any, host: string, triedHost: { [key: string]: any }, consistency: consistencies): ResultSet;
  }

  interface ResultSet {
    info: {
      queriedHost: Host,
      triedHosts: { [key: string]: string; },
      achievedConsistency: consistencies,
      traceId: Uuid,
      warnings: Array<string>,
      customPayload: any
    };
    rows: Array<Row>;
    rowLength: number;
    columns: Array<{ [key: string]: string; }>;
    pageState: string;
    nextPage: any; // function

    first(): Row;
    getPageState(): string;
    getColumns(): Array<{ [key: string]: string; }>;
  }

  interface ResultStreamStatic {
    new (opt: any): ResultSet;
  }

  interface ResultStream extends stream.Readable {
    buffer: Buffer;
    paused: boolean;

    _valve(readNext: Function): void;
    add(chunk: Buffer): void;
  }

  interface RowStatic {
    new (columns: Array<{ [key: string]: string; }>): Row;
  }

  interface Row {
    get(columnName: string | number): { [key: string]: any; };
    values(): Array<{ [key: string]: any; }>;
    keys(): Array<string>;
    forEach(callback: Callback): void;
    [key: string]: any;
  }

  interface TimeUuidStatic {
    new (value?: Date, ticks?: number, nodeId?: string | Buffer, clockId?: string | Buffer): TimeUuid;

    fromDate(date: Date, ticks?: number, nodeId?: string | Buffer, clockId?: string | Buffer): TimeUuid;
    fromString(value: string): TimeUuid;
    min(date: Date, ticks?: number): TimeUuid;
    max(date: Date, ticks?: number): TimeUuid;
    now(nodeId?: string | Buffer, clockId?: string | Buffer): TimeUuid;
  }

  interface TimeUuid extends Uuid {
    getDatePrecision(): { date: Date, ticks: number };
    getDate(): Date;
    getNodeId(): Buffer;
    getNodeIdString(): string;
  }

  interface TupleStatic {
    new (...args: Array<any>): Tuple;

    fromArray(elements: Array<any>): Tuple;
  }

  interface Tuple {
    elements: Array<any>;
    length: number;

    get(index: number): any;
    toString(): string;
    toJSON(): string;
    values(): Array<any>;
  }

  interface UuidStatic {
    new (buffer: Buffer): Uuid;

    fromString(value: string): Uuid;
    random(): Uuid;
  }

  interface Uuid {
    buffer: Buffer;

    getBuffer(): Buffer;
    equals(other: types.Uuid): boolean;
    toString(): string;
    inspect(): string;
    toJSON(): string;
  }
}

export var Client: ClientStatic;
export var Host: HostStatic;
export var HostMap: HostMapStatic;
export var Encoder: EncoderStatic;

export interface ClientOptions {
  contactPoints: Array<string>,
  keyspace?: string,
  policies?: {
    addressResolution?: policies.addressResolution.AddressTranslator,
    loadBalancing?: policies.loadBalancing.LoadBalancingPolicy,
    reconnection?: policies.reconnection.ReconnectionPolicy,
    retry?: policies.retry.RetryPolicy
  },
  queryOptions?: QueryOptions,
  pooling?: {
    heartBeatInterval: number,
    coreConnectionsPerHost: { [key: number]: number; },
    warmup: boolean;
  },
  protocolOptions?: {
    port: number,
    maxSchemaAgreementWaitSeconds: number,
    maxVersion: number
  },
  socketOptions?: {
    connectTimeout: number,
    defunctReadTimeoutThreshold: number,
    keepAlive: boolean,
    keepAliveDelay: number,
    readTimeout: number,
    tcpNoDelay: boolean,
    coalescingThreshold: number
  },
  authProvider?: auth.AuthProvider,
  sslOptions?: any,
  encoding?: {
    map: Function,
    set: Function,
    copyBuffer: boolean,
    useUndefinedAsUnset: boolean
  }
}

export interface QueryOptions {
  autoPage?: boolean;
  captureStackTrace?: boolean;
  consistency?: number;
  customPayload?: any;
  fetchSize?: number;
  hints?: Array<string> | Array<Array<string>>;
  logged?: boolean;
  pageState?: Buffer | string;
  prepare?: boolean;
  readTimeout?: number;
  retry?: policies.retry.RetryPolicy;
  retryOnTimeout?: boolean;
  routingIndexes?: Array<number>;
  routingKey?: Buffer | Array<Buffer>;
  routingNames?: Array<string>;
  serialConsistency?: number;
  timestamp?: number | _Long;
  traceQuery?: boolean;
}

export interface ClientStatic {
  new (options?: ClientOptions): Client;
}

export interface Client extends events.EventEmitter {
  hosts: HostMap;
  keyspace: string;
  metadata: metadata.Metadata;

  batch(queries: Array<string> | Array<{ query: string, params?: any }>, options: QueryOptions, callback: ResultCallback): void;
  batch(queries: Array<string> | Array<{ query: string, params?: any }>, callback: ResultCallback): void;
  batch(queries: Array<string> | Array<{ query: string, params?: any }>, options?: QueryOptions): Promise<types.ResultSet>;

  connect(callback: Callback): void;
  eachRow(query: string, params?: any, options?: QueryOptions, rowCallback?: Callback, callback?: Callback): void;
<<<<<<< HEAD
  execute(query: string, params?: any, callback?: ResultCallback): void;
  execute(query: string, params?: any, options?: QueryOptions, callback?: ResultCallback): void;
=======

  execute(query: string, params: any, options: QueryOptions, callback: ResultCallback): void;
  execute(query: string, params: any, callback: ResultCallback): void;
  execute(query: string, callback: ResultCallback): void;
  execute(query: string, params?: any, options?: QueryOptions): Promise<types.ResultSet>;

>>>>>>> 2bc1c232
  getReplicas(keyspace: string, token: Buffer): Array<any>; // TODO: Should this be a more explicit return?
  shutdown(callback?: Callback): void;
  stream(query: string, params?: any, options?: QueryOptions, callback?: Callback): NodeJS.ReadableStream;
}

export interface HostStatic {
  new (address: string, protocolVersion: number, options: ClientOptions): Host;
}

export interface Host extends events.EventEmitter {
  address: string;
  cassandraVersion: string;
  dataCenter: string;
  rack: string;
  tokens: Array<string>;

  canBeConsideredAsUp(): boolean;
  getCassandraVersion(): Array<number>;
  isUp(): boolean;
}

export interface HostMapStatic {
  new (): HostMap;
}

export interface HostMap extends events.EventEmitter {
  length: number;

  forEach(callback: Callback): void;
  get(key: string): Host;
  keys(): Array<string>;
  remove(key: string): void;
  removeMultiple(keys: Array<string>): void;
  set(key: string, value: Host): void;
  values(): Array<Host>;
}

export interface EncoderStatic {
  new (protocolVersion: number, options: ClientOptions): Encoder;
}

export interface Encoder {
  decode(buffer: Buffer, type: { code: number, info?: any }): void;
  encode(value: any, typeInfo?: string | number | { code: number, info?: any }): Buffer;
}

export namespace auth {
  var Authenticator: AuthenticatorStatic;
  var PlainTextAuthProvider: PlainTextAuthProviderStatic;

  interface AuthenticatorStatic {
    new (): Authenticator;
  }

  interface Authenticator {
    evaluateChallenge(challenge: Buffer, callback: Callback): void;
    initialResponse(callback: Callback): void;
    onAuthenticationSuccess(token?: Buffer): void;
  }

  interface AuthProvider {
    newAuthenticator(endpoint: string, name: string): void;
  }

  interface PlainTextAuthProviderStatic {
    new (username: string, password: string): PlainTextAuthProvider;
  }

  interface PlainTextAuthProvider extends AuthProvider {
    newAuthenticator(endpoint: string, name: string): void;
  }
}

export namespace errors {
  abstract class DriverError {
    constructor(message: string, constructor?: any);
  }

  class ArgumentError extends DriverError {
    constructor(message: string);
  }

  class AuthenticationError extends DriverError {
    constructor(message: string);
  }

  class DriverInternalError extends DriverError {
    constructor(message: string);
  }

  class NoHostAvailableError extends DriverError {
    constructor(innerErrors: any, message?: string);
  }

  class NotSupportedError extends DriverError {
    constructor(message: string);
  }

  class OperationTimedOutError extends DriverError { }

  class ResponseError extends DriverError {
    constructor(code: number, message: string);
  }
}

export namespace metadata {
  var Aggregate: AggregateStatic;
  var Index: IndexStatic;
  var MaterializedView: MaterializedViewStatic;
  var Metadata: MetadataStatic;
  var SchemaFunction: SchemaFunctionStatic;
  var TableMetadata: TableMetadataStatic;

  type caching = "all" | "keys_only" | "rows_only" | "none";

  interface AggregateStatic {
    new (): Aggregate;
  }

  interface Aggregate {
    argumentTypes: Array<{ code: number, info: any }>;
    finalFunction: string;
    initCondition: string;
    keyspaceName: string,
    returnType: string;
    signature: Array<string>;
    stateFunction: string;
    stateType: string;
  }

  interface DataTypeInfo {
    code: number,
    info: string | DataTypeInfo | Array<DataTypeInfo>,
    options: {
      frozen: boolean,
      reversed: boolean
    }
  }

  interface ColumnInfo {
    name: string,
    type: DataTypeInfo
  }

  interface DataCollection {
    bloomFilterFalsePositiveChance: number;
    caching: caching;
    clusterKeys: Array<{ c: ColumnInfo, index: number, order: string }>;
    clusteringOrder: Array<string>;
    columns: Array<ColumnInfo>;
    columnsByName: { [key: string]: ColumnInfo };
    comment: string;
    compactionClass: string;
    compactionOptions: any;
    compression: any;
    crcCheckChange?: number;
    defaultTtl: number;
    extensions: any;
    gcGraceSeconds: number;
    localReadRepairChance: number;
    maxIndexInterval?: number;
    minIndexInterval?: number;
    name: string;
    partitionKeys: Array<{ c: ColumnInfo, index: number }>
    populateCacheOnFlush: boolean;
    readRepairChance: number;
    speculateRetry: string;
  }

  enum IndexType {
    custom = 0,
    keys,
    composites
  }

  interface IndexStatic {
    new (name: string, target: string, kind: IndexType, options: Object): Index;

    fromRows(indexRows: Array<types.Row>): Array<Index>;
    fromColumnRows(columnRows: Array<types.Row>, columnsByName: { [key: string]: ColumnInfo }): Array<Index>;
  }

  interface Index {
    kind: IndexType;
    name: string;
    options: Object;
    target: string;

    isCompositesKind(): boolean;
    isCustomKind(): boolean;
    isKeysKind(): boolean;
  }

  interface MaterializedViewStatic {
    new (name: string): MaterializedView;
  }

  interface MaterializedView extends DataCollection { }

  interface MetadataStatic {
    new (options: ClientOptions, controlConnection: any): Metadata;
  }

  interface Metadata {
    clearPrepared(): void;

    getAggregate(keyspaceName: string, name: string, signature: Array<string> | Array<{ code: number, info: any }>, callback: Callback): void;
    getAggregates(keyspaceName: string, name: string, callback: Callback): void;
    getFunction(keyspaceName: string, name: string, signature: Array<string> | Array<{ code: number, info: any }>, callback: Callback): void;
    getFunctions(keyspaceName: string, name: string, callback: Callback): void;
    getMaterializedView(keyspaceName: string, name: string, callback: Callback): void;
    getReplicas(keyspaceName: string, tokenBuffer: Buffer): Array<any>;
    getTable(keyspaceName: string, name: string, callback: Callback): void;
    getTrace(traceId: types.Uuid, callback: Callback): void;
    getUdt(keyspaceName: string, name: string, callback: Callback): void;
    refreshKeyspace(name: string, callback?: Callback): void;
    refreshKeyspaces(callback?: Callback): void;
  }

  interface SchemaFunctionStatic {
    new (): SchemaFunction;
  }

  interface SchemaFunction {
    argumentNames: Array<string>;
    argumentTypes: Array<{ code: number, info: any }>;
    body: string;
    calledOnNullInput: boolean;
    keyspaceName: string,
    language: string;
    name: string;
    returnType: string;
    signature: Array<string>;
  }

  interface TableMetadataStatic {
    new (name: string): TableMetadata;
  }

  interface TableMetadata extends DataCollection {
    indexes: Array<Index>;
    indexInterval?: number;
    isCompact: boolean;
    memtableFlushPeriod: number;
    replicateOnWrite: boolean;
  }
}<|MERGE_RESOLUTION|>--- conflicted
+++ resolved
@@ -513,17 +513,10 @@
 
   connect(callback: Callback): void;
   eachRow(query: string, params?: any, options?: QueryOptions, rowCallback?: Callback, callback?: Callback): void;
-<<<<<<< HEAD
-  execute(query: string, params?: any, callback?: ResultCallback): void;
-  execute(query: string, params?: any, options?: QueryOptions, callback?: ResultCallback): void;
-=======
-
   execute(query: string, params: any, options: QueryOptions, callback: ResultCallback): void;
   execute(query: string, params: any, callback: ResultCallback): void;
   execute(query: string, callback: ResultCallback): void;
   execute(query: string, params?: any, options?: QueryOptions): Promise<types.ResultSet>;
-
->>>>>>> 2bc1c232
   getReplicas(keyspace: string, token: Buffer): Array<any>; // TODO: Should this be a more explicit return?
   shutdown(callback?: Callback): void;
   stream(query: string, params?: any, options?: QueryOptions, callback?: Callback): NodeJS.ReadableStream;
