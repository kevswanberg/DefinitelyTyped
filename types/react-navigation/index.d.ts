// Type definitions for react-navigation 1.0
// Project: https://github.com/react-community/react-navigation
// Definitions by: Huhuanming <https://github.com/huhuanming>
//                 mhcgrq <https://github.com/mhcgrq>
//                 fangpenlin <https://github.com/fangpenlin>
//                 abrahambotros <https://github.com/abrahambotros>
// Definitions: https://github.com/DefinitelyTyped/DefinitelyTyped
// TypeScript Version: 2.3

/**
 * BEGIN FLOW TYPEDEFINITION.JS PORT
 * Reference: https://github.com/react-community/react-navigation/tree/52a2846e77119148320bcea83b8982a8bc6acce3
 *
 * NOTE: Please update the commit/link above when updating to a new Flow
 * TypeDefinition.js reference, so we can conveniently just look at diffs on
 * TypeDefinition.js between this latest reference point and the one you are
 * using when making new updates.
 */

import * as React from 'react';
import {
  Animated,
  TextStyle,
  ViewStyle,
} from 'react-native';

// @todo when we split types into common, native and web,
// we can properly change Animated.Value to its real value
type AnimatedValue = any;

export type HeaderMode = 'float' | 'screen' | 'none';

export type HeaderProps = NavigationSceneRendererProps & {
  mode: HeaderMode,
  router: NavigationRouter<
    NavigationState,
    NavigationAction,
    NavigationStackScreenOptions
  >,
  getScreenDetails: (navigationScene: NavigationScene) => NavigationScreenDetails<
    NavigationStackScreenOptions
  >,
  style: Style,
};

/**
 * NavigationState is a tree of routes for a single navigator, where each child
 * route may either be a NavigationScreenRoute or a NavigationRouterRoute.
 * NavigationScreenRoute represents a leaf screen, while the
 * NavigationRouterRoute represents the state of a child navigator.
 *
 * NOTE: NavigationState is a state tree local to a single navigator and
 * its child navigators (via the routes field).
 * If we're in navigator nested deep inside the app, the state will only be the
 * state for that navigator.
 * The state for the root navigator of our app represents the whole navigation
 * state for the whole app.
 */
export type NavigationState = {
  /**
   * Index refers to the active child route in the routes array.
   */
  index: number,
  routes: Array<any>,
};

export type NavigationRoute<Params> = NavigationLeafRoute<Params> | NavigationStateRoute<Params>;

export type NavigationLeafRoute<Params> = {
  /**
   * React's key used by some navigators. No need to specify these manually,
   * they will be defined by the router.
   */
  key: string,
  /**
   * For example 'Home'.
   * This is used as a key in a route config when creating a navigator.
   */
  routeName: string,
  /**
   * Path is an advanced feature used for deep linking and on the web.
   */
  path?: string,
  /**
   * Params passed to this route when navigating to it,
   * e.g. `{ car_id: 123 }` in a route that displays a car.
   */
  params?: Params,
};

export type NavigationStateRoute<NavigationLeafRouteParams> = NavigationLeafRoute<NavigationLeafRouteParams> & {
  index: number,
  routes: Array<NavigationRoute<any>>,
};

export type NavigationScreenOptionsGetter<Options, Action> = (
  navigation: NavigationScreenProp<NavigationRoute<any>, Action>,
  screenProps?: { [key: string]: any }
) => Options;

export type NavigationRouter<State, Action, Options> = {
  /**
   * The reducer that outputs the new navigation state for a given action, with
   * an optional previous state. When the action is considered handled but the
   * state is unchanged, the output state is null.
   */
  getStateForAction: (action: Action, lastState: (State | null)) => (State | null),

  /**
   * Maps a URI-like string to an action. This can be mapped to a state
   * using `getStateForAction`.
   */
  getActionForPathAndParams: (
    path: string,
    params?: NavigationParams
  ) => (Action | null),

  getPathAndParamsForState: (
    state: State
  ) => {
    path: string,
    params?: NavigationParams,
  },

  getComponentForRouteName: (routeName: string) => NavigationComponent,

  getComponentForState: (state: State) => NavigationComponent,

  /**
   * Gets the screen navigation options for a given screen.
   *
   * For example, we could get the config for the 'Foo' screen when the
   * `navigation.state` is:
   *
   *  {routeName: 'Foo', key: '123'}
   */
  getScreenOptions: NavigationScreenOptionsGetter<Options, Action>,
};

export type NavigationScreenOption<T> =
  T
  | ((
    navigation: NavigationScreenProp<NavigationRoute<any>, NavigationAction>,
    config: T
  ) => T);

export type Style = ViewStyle;

export type NavigationScreenDetails<T> = {
  options: T,
  state: NavigationRoute<any>,
  navigation: NavigationScreenProp<NavigationRoute<any>, NavigationAction>,
};

export type NavigationScreenOptions = {
  title?: string,
};

export type NavigationScreenConfigProps = {
  navigation: NavigationScreenProp<NavigationRoute<any>, NavigationAction>,
  screenProps: { [key: string]: any }
};

export type NavigationScreenConfig<Options> =
  Options
  | (NavigationScreenConfigProps &
    ((navigationOptionsContainer: {
      navigationOptions: NavigationScreenProp<
        NavigationRoute<any>,
        NavigationAction
      >,
    }) => Options));

export type NavigationComponent =
  NavigationScreenComponent<any, any>
  | NavigationNavigator<any, any, any, any>;

export type NavigationScreenComponent<T, Options> = React.ComponentClass<T> & {
  navigationOptions?: NavigationScreenConfig<Options>,
};

export type NavigationNavigator<T, State, Action, Options> = React.ComponentClass<T> & {
  router?: NavigationRouter<State, Action, Options>,
  navigationOptions?: NavigationScreenConfig<Options>,
};

export interface NavigationParams {
  [key: string]: any,
}

export type NavigationNavigateAction = {
  type: 'Navigation/NAVIGATE',
  routeName: string,
  params?: NavigationParams,

  // The action to run inside the sub-router
  action?: NavigationNavigateAction,
};

export type NavigationBackAction = {
  type: 'Navigation/BACK',
  key?: string | null,
};

export type NavigationSetParamsAction = {
  type: 'Navigation/SET_PARAMS',

  // The key of the route where the params should be set
  key: string,

  // The new params to merge into the existing route params
  params?: NavigationParams,
};

export type NavigationInitAction = {
  type: 'Navigation/INIT',
  params?: NavigationParams,
};

export type NavigationResetAction = {
  type: 'Navigation/RESET',
  index: number,
  key?: string | null,
  actions: Array<NavigationNavigateAction>,
};

export type NavigationUriAction = {
  type: 'Navigation/URI',
  uri: string,
};

export interface NavigationStackViewConfig {
  mode?: 'card' | 'modal',
  headerMode?: HeaderMode,
  cardStyle?: Style,
  transitionConfig?: () => TransitionConfig,
  onTransitionStart?: () => void,
  onTransitionEnd?: () => void,
}

export type NavigationStackScreenOptions = NavigationScreenOptions & {
  header?: (React.ReactElement<any> | ((headerProps: HeaderProps) => React.ReactElement<any>)) | null,
  headerTitle?: string | React.ReactElement<any>,
  headerTitleStyle?: Style,
  headerTintColor?: string,
  headerLeft?: React.ReactElement<any>,
  headerBackTitle?: string,
  headerTruncatedBackTitle?: string,
  headerBackTitleStyle?: Style,
  headerPressColorAndroid?: string,
  headerRight?: React.ReactElement<any>,
  headerStyle?: Style,
  gesturesEnabled?: boolean,
};

export interface NavigationStackRouterConfig {
  initialRouteName?: string,
  initialRouteParams?: NavigationParams,
  paths?: NavigationPathsConfig,
  navigationOptions?: NavigationScreenConfig<NavigationStackScreenOptions>,
}

export type NavigationStackAction =
  NavigationInitAction
  | NavigationNavigateAction
  | NavigationBackAction
  | NavigationSetParamsAction
  | NavigationResetAction;

export type NavigationTabAction =
  NavigationInitAction
  | NavigationNavigateAction
  | NavigationBackAction;

export type NavigationAction =
  NavigationInitAction
  | NavigationStackAction
  | NavigationTabAction;

export type NavigationRouteConfig<T> = T & {
  navigationOptions?: NavigationScreenConfig<any>,
  path?: string,
};

export type NavigationScreenRouteConfig =
  {
      screen: NavigationComponent,
    }
  | {
      getScreen: () => NavigationComponent,
    };

export type NavigationPathsConfig = {
  [routeName: string]: string,
};

export interface NavigationTabRouterConfig {
  initialRouteName?: string,
  paths?: NavigationPathsConfig,
  navigationOptions?: NavigationScreenConfig<NavigationTabScreenOptions>,
  order?: Array<string>, // todo: type these as the real route names rather than 'string'

  // Does the back button cause the router to switch to the initial tab
  backBehavior?: 'none' | 'initialRoute', // defaults `initialRoute`
}

export type NavigationTabScreenOptions = NavigationScreenOptions & {
  tabBarIcon?:
    React.ReactElement<any>
    | ((options: { tintColor: (string | null), focused: boolean }) => (React.ReactElement<
      any
    > | null)),
  tabBarLabel?:
    string
    | React.ReactElement<any>
    | ((options: { tintColor: (string | null), focused: boolean }) => (React.ReactElement<
      any
    > | null)),
  tabBarVisible?: boolean,
};

export type NavigationDrawerScreenOptions = NavigationScreenOptions & {
  drawerIcon?:
    React.ReactElement<any>
    | ((options: { tintColor: (string | null), focused: boolean }) => (React.ReactElement<
      any
    > | null)),
  drawerLabel?:
    React.ReactElement<any>
    | ((options: { tintColor: (string | null), focused: boolean }) => (React.ReactElement<
      any
    > | null)),
};

export type NavigationRouteConfigMap = {
  [routeName: string]: NavigationRouteConfig<any>,
};

export type NavigationDispatch<A> = (action: A) => boolean;

export type NavigationProp<S, A> = {
  state: S,
  dispatch: NavigationDispatch<A>,
};

export type NavigationScreenProp<S, A> = {
  state: S,
  dispatch: NavigationDispatch<A>,
  goBack: (routeKey?: (string | null)) => boolean,
  navigate: (
    routeName: string,
    params?: NavigationParams,
    action?: NavigationAction
  ) => boolean,
  setParams: (newParams: NavigationParams) => boolean,
};

export type NavigationNavigatorProps<T> = {
  navigation?: NavigationProp<T, NavigationAction>,
  screenProps?: { [key: string]: any }
  navigationOptions?: any,
};

/**
 * Gestures, Animations, and Interpolators
 */

export type NavigationGestureDirection = 'horizontal' | 'vertical';

export type NavigationLayout = {
  height: AnimatedValue,
  initHeight: number,
  initWidth: number,
  isMeasured: boolean,
  width: AnimatedValue,
};

export type NavigationScene = {
  index: number,
  isActive: boolean,
  isStale: boolean,
  key: string,
  route: NavigationRoute<any>,
};

export type NavigationTransitionProps = {
  // The layout of the screen container
  layout: NavigationLayout,

  // The destination navigation state of the transition
  navigation: NavigationScreenProp<NavigationState, NavigationAction>,

  // The progressive index of the transitioner's navigation state.
  position: AnimatedValue,

  // The value that represents the progress of the transition when navigation
  // state changes from one to another. Its numberic value will range from 0
  // to 1.
  //  progress.__getAnimatedValue() < 1 : transtion is happening.
  //  progress.__getAnimatedValue() == 1 : transtion completes.
  progress: AnimatedValue,

  // All the scenes of the transitioner.
  scenes: Array<NavigationScene>,

  // The active scene, corresponding to the route at
  // `navigation.state.routes[navigation.state.index]`. When rendering
  // NavigationSceneRendererPropsIndex, the scene does not refer to the active
  // scene, but instead the scene that is being rendered. The index always
  // is the index of the scene
  scene: NavigationScene,
  index: number,

  screenProps?: { [key: string]: any }
};

// The scene renderer props are nearly identical to the props used for rendering
// a transition. The exception is that the passed scene is not the active scene
// but is instead the scene that the renderer should render content for.
export type NavigationSceneRendererProps = NavigationTransitionProps;

export type NavigationTransitionSpec = {
  duration?: number,
  // An easing function from `Easing`.
  easing?: (t: number) => number,
  // A timing function such as `Animated.timing`.
  timing?: (value: AnimatedValue, config: any) => any,
};

/**
 * Describes a visual transition from one screen to another.
 */
export type TransitionConfig = {
  // The basics properties of the animation, such as duration and easing
  transitionSpec?: NavigationTransitionSpec,
  // How to animate position and opacity of the screen
  // based on the value generated by the transitionSpec
  screenInterpolator?: (props: NavigationSceneRendererProps) => any,
};

export type NavigationAnimationSetter = (
  position: AnimatedValue,
  newState: NavigationState,
  lastState: NavigationState
) => void;

export type NavigationSceneRenderer = () => (React.ReactElement<any> | null);

export type NavigationStyleInterpolator = (
  props: NavigationSceneRendererProps
) => Style;

export type LayoutEvent = {
  nativeEvent: {
    layout: {
      x: number,
      y: number,
      width: number,
      height: number,
    },
  },
};

/**
 * END FLOW TYPEDEFINITION.JS PORT
 */


/**
 * BEGIN MANUAL DEFINITIONS OUTSIDE OF TYPEDEFINITION.JS
 */

// From addNavigatorHelpers.js
export function addNavigationHelpers<S>(navigation: NavigationProp<S, NavigationAction>): NavigationScreenProp<S, NavigationAction>;

// From createNavigationContainer.js
interface NavigationContainerProps {
  uriPrefix?: string | RegExp,
  onNavigationStateChange?: (
    prevNavigationState: NavigationState,
    nextNavigationState: NavigationState,
    action: NavigationAction,
  ) => void,
  style?: ViewStyle,
}

export interface NavigationContainer extends React.ComponentClass<
  NavigationContainerProps & NavigationNavigatorProps<any>
> {
  router: NavigationRouter<any, any, any>
  screenProps: { [key: string]: any },
  navigationOptions: any,
  state: { nav: NavigationState | null },
}

export interface StackNavigatorConfig extends NavigationStackViewConfig, NavigationStackRouterConfig {
  containerOptions?: any,
}

// Return createNavigationContainer
export function StackNavigator<T>(
  routeConfigMap: NavigationRouteConfigMap,
  stackConfig?: StackNavigatorConfig,
): NavigationContainer;

/**
 * Drawer Navigator
 */
export interface DrawerViewConfig {
  drawerWidth: number,
  drawerPosition: 'left' | 'right',
  contentComponent: React.ComponentClass<any>,
  contentOptions?: any,
  style?: ViewStyle,
}
export interface DrawerNavigatorConfig extends NavigationTabRouterConfig, DrawerViewConfig {
  containerConfig?: any,
  contentOptions?: {
    activeTintColor?: string,
    activeBackgroundColor?: string,
    inactiveTintColor?: string,
    inactiveBackgroundColor?: string,
    style?: ViewStyle,
    labelStyle?: TextStyle,
  }
}

export function DrawerNavigator<T>(
  routeConfigMap: NavigationRouteConfigMap,
  drawerConfig?: DrawerNavigatorConfig,
): NavigationContainer;

/**
 * Tab Navigator
 */

// From views/TabView/TabView.js
export interface TabViewConfig {
  tabBarComponent?: React.ComponentClass<any>,
  tabBarPosition?: 'top' | 'bottom',
  tabBarOptions?: {
    activeTintColor?: string,
    activeBackgroundColor?: string,
    inactiveTintColor?: string,
    inactiveBackgroundColor?: string,
    showLabel?: boolean,
    style?: ViewStyle,
    labelStyle?: TextStyle,

    // Top
    showIcon?: boolean,
    upperCaseLabel?: boolean,
    pressColor?: string,
    pressOpacity?: number,
    scrollEnabled?: boolean,
    tabStyle?: ViewStyle,
    indicatorStyle?: ViewStyle
  },
  swipeEnabled?: boolean,
  animationEnabled?: boolean,
  lazy?: boolean,
}

// From navigators/TabNavigator.js
export interface TabNavigatorConfig extends NavigationTabRouterConfig, TabViewConfig { }

// From navigators/TabNavigator.js
export function TabNavigator<T>(
  routeConfigMap: NavigationRouteConfigMap,
  drawConfig?: TabNavigatorConfig,
): NavigationContainer;
<<<<<<< HEAD
/**
 * Screen Options
 */
export interface StackNavigatorScreenOptions {
  title?: string;
  headerVisible?: boolean;
  headerTitle?: string|React.ReactElement<any>;
  headerBackTitle?: string;
  headerTruncatedBackTitle?: string;
  headerRight?: React.ReactElement<any>;
  headerLeft?: React.ReactElement<any>;
  headerStyle?: ViewStyle;
  headerTitleStyle?: TextStyle;
  headerTintColor?: string;
  headerPressColorAndroid?: string;
  gesturesEnabled?: boolean;
}

export interface TabNavigatorScreenOptions {
  title?: string;
  tabBarVisible?: boolean;
  tabBarIcon?: React.ReactElement<any>
      | ((options: { focused: boolean, tintColor: string }) => React.ReactElement<any>);
  tabBarLabel?: string
      | React.ReactElement<any>
      | ((options: { focused: boolean, tintColor: string }) => React.ReactElement<any>);
}
=======
>>>>>>> 56020af8

export const TabBarTop: React.ComponentClass<any>;
export const TabBarBottom: React.ComponentClass<any>;

/**
 * NavigationActions
 * @todo Is this necessary, or can we remove? Not referenced anywhere else here, but it seems a
 *     recent commit or two touches these. Can anyone provide a strong use case for keeping this in?
 */
export namespace NavigationActions {
  function init(options?: NavigationInitAction): NavigationInitAction;
  function navigate(options: NavigationNavigateAction): NavigationNavigateAction;
  function reset(options: NavigationResetAction): NavigationResetAction;
  function back(options?: NavigationBackAction): NavigationBackAction;
  function setParams(options: NavigationSetParamsAction): NavigationSetParamsAction;
}

/**
 * Transitioner
 * @desc From react-navigation/src/views/Transitioner.js
 */
interface TransitionerProps {
  configureTransition: (
    transitionProps: NavigationTransitionProps,
    prevTransitionProps?: NavigationTransitionProps
  ) => NavigationTransitionSpec,
  navigation: NavigationScreenProp<NavigationState, NavigationAction>,
  onTransitionEnd?: () => void,
  onTransitionStart?: () => void,
  render: (
    transitionProps: NavigationTransitionProps,
    prevTransitionProps?: NavigationTransitionProps
  ) => any
  style?: ViewStyle,
}

interface TransitionerState {
  layout: NavigationLayout,
  position: Animated.Value,
  progress: Animated.Value,
  scenes: Array<NavigationScene>,
}

export class Transitioner extends React.Component<
  TransitionerProps,
  TransitionerState
> { }

/**
 * END MANUAL DEFINITIONS OUTSIDE OF TYPEDEFINITION.JS
 */


/**
 * BEGIN CUSTOM CONVENIENCE INTERFACES
 */

export interface NavigationScreenProps<Params> {
  navigation: NavigationScreenProp<NavigationRoute<Params>, NavigationAction>,
  screenProps?: { [key: string]: any },
  navigationOptions?: NavigationScreenConfig<any>,
}

/**
 * END CUSTOM CONVENIENCE INTERFACES
 */<|MERGE_RESOLUTION|>--- conflicted
+++ resolved
@@ -569,36 +569,6 @@
   routeConfigMap: NavigationRouteConfigMap,
   drawConfig?: TabNavigatorConfig,
 ): NavigationContainer;
-<<<<<<< HEAD
-/**
- * Screen Options
- */
-export interface StackNavigatorScreenOptions {
-  title?: string;
-  headerVisible?: boolean;
-  headerTitle?: string|React.ReactElement<any>;
-  headerBackTitle?: string;
-  headerTruncatedBackTitle?: string;
-  headerRight?: React.ReactElement<any>;
-  headerLeft?: React.ReactElement<any>;
-  headerStyle?: ViewStyle;
-  headerTitleStyle?: TextStyle;
-  headerTintColor?: string;
-  headerPressColorAndroid?: string;
-  gesturesEnabled?: boolean;
-}
-
-export interface TabNavigatorScreenOptions {
-  title?: string;
-  tabBarVisible?: boolean;
-  tabBarIcon?: React.ReactElement<any>
-      | ((options: { focused: boolean, tintColor: string }) => React.ReactElement<any>);
-  tabBarLabel?: string
-      | React.ReactElement<any>
-      | ((options: { focused: boolean, tintColor: string }) => React.ReactElement<any>);
-}
-=======
->>>>>>> 56020af8
 
 export const TabBarTop: React.ComponentClass<any>;
 export const TabBarBottom: React.ComponentClass<any>;
