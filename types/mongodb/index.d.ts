--- conflicted
+++ resolved
@@ -3,11 +3,7 @@
 // Definitions by: Federico Caselli <https://github.com/CaselIT>
 // Definitions: https://github.com/DefinitelyTyped/DefinitelyTyped
 // TypeScript Version: 2.3
-<<<<<<< HEAD
-    
-=======
-
->>>>>>> 7cebbb3e
+
 // Documentation : http://mongodb.github.io/node-mongodb-native/2.2/api/
 
 /// <reference types="node" />
@@ -52,12 +48,12 @@
     SocketOptions,
     SSLOptions,
     HighAvailabilityOptions {
-        // The logging level (error/warn/info/debug)
-        loggerLevel?: string;
-        // Custom logger object
-        logger?: Object;
-        // Default: false;
-        validateOptions?: Object;
+    // The logging level (error/warn/info/debug)
+    loggerLevel?: string;
+    // Custom logger object
+    logger?: Object;
+    // Default: false;
+    validateOptions?: Object;
 }
 
 export interface SSLOptions {
@@ -97,7 +93,7 @@
     constructor(mode: string, tags: Object);
     mode: string;
     tags: any;
-    options: { maxStalenessSeconds?: number}; // Max Secondary Read Stalleness in Seconds
+    options: { maxStalenessSeconds?: number }; // Max Secondary Read Stalleness in Seconds
     static PRIMARY: string;
     static PRIMARY_PREFERRED: string;
     static SECONDARY: string;
@@ -109,7 +105,7 @@
 
 // http://mongodb.github.io/node-mongodb-native/2.2/api/Db.html
 export interface DbCreateOptions {
-    
+
     // If the database authentication is dependent on another databaseName.
     authSource?: string;
     // Default: null;https://docs.mongodb.com/manual/reference/write-concern/#write-concern
@@ -174,14 +170,14 @@
 }
 
 // http://mongodb.github.io/node-mongodb-native/2.2/api/Mongos.html
-export interface MongosOptions extends SSLOptions, HighAvailabilityOptions{
+export interface MongosOptions extends SSLOptions, HighAvailabilityOptions {
     // Default: 15; Cutoff latency point in MS for MongoS proxy selection
     acceptableLatencyMS?: number;
     socketOptions?: SocketOptions;
 }
 
 // http://mongodb.github.io/node-mongodb-native/2.2/api/ReplSet.html
-export interface ReplSetOptions extends SSLOptions, HighAvailabilityOptions  {
+export interface ReplSetOptions extends SSLOptions, HighAvailabilityOptions {
     // The max staleness to secondary reads (values under 10 seconds cannot be guaranteed);
     maxStalenessSeconds?: number;
     // The name of the replicaset to connect to.
@@ -219,20 +215,20 @@
     close(forceClose?: boolean): Promise<void>;
     close(forceClose: boolean, callback: MongoCallback<void>): void;
     // http://mongodb.github.io/node-mongodb-native/2.1/api/Db.html#collection
-    collection<TSchema = any>(name: string): Collection<TSchema>;
-    collection<TSchema = any>(name: string, callback: MongoCallback<Collection<TSchema>>): Collection<TSchema>;
-    collection<TSchema = any>(name: string, options: DbCollectionOptions, callback: MongoCallback<Collection<TSchema>>): Collection<TSchema>;
+    collection<TSchema = Default>(name: string): Collection<TSchema>;
+    collection<TSchema = Default>(name: string, callback: MongoCallback<Collection<TSchema>>): Collection<TSchema>;
+    collection<TSchema = Default>(name: string, options: DbCollectionOptions, callback: MongoCallback<Collection<TSchema>>): Collection<TSchema>;
     //http://mongodb.github.io/node-mongodb-native/2.1/api/Db.html#collections
-    collections(): Promise<Collection<any>[]>;
-    collections(callback: MongoCallback<Collection<any>[]>): void;
+    collections(): Promise<Collection<Default>[]>;
+    collections(callback: MongoCallback<Collection<Default>[]>): void;
     //http://mongodb.github.io/node-mongodb-native/2.1/api/Db.html#command
     command(command: Object, callback: MongoCallback<any>): void;
     command(command: Object, options?: { readPreference: ReadPreference | string }): Promise<any>;
     command(command: Object, options: { readPreference: ReadPreference | string }, callback: MongoCallback<any>): void;
     //http://mongodb.github.io/node-mongodb-native/2.1/api/Db.html#createCollection
-    createCollection<TSchema = any>(name: string, callback: MongoCallback<Collection<TSchema>>): void;
-    createCollection<TSchema = any>(name: string, options?: CollectionCreateOptions): Promise<Collection<TSchema>>;
-    createCollection<TSchema = any>(name: string, options: CollectionCreateOptions, callback: MongoCallback<Collection<TSchema>>): void;
+    createCollection<TSchema = Default>(name: string, callback: MongoCallback<Collection<TSchema>>): void;
+    createCollection<TSchema = Default>(name: string, options?: CollectionCreateOptions): Promise<Collection<TSchema>>;
+    createCollection<TSchema = Default>(name: string, options: CollectionCreateOptions, callback: MongoCallback<Collection<TSchema>>): void;
     //http://mongodb.github.io/node-mongodb-native/2.1/api/Db.html#createIndex
     createIndex(name: string, fieldOrSpec: string | Object, callback: MongoCallback<any>): void;
     createIndex(name: string, fieldOrSpec: string | Object, options?: IndexOptions): Promise<any>;
@@ -274,9 +270,9 @@
     removeUser(username: string, options?: { w?: number | string, wtimeout?: number, j?: boolean }): Promise<any>;
     removeUser(username: string, options: { w?: number | string, wtimeout?: number, j?: boolean }, callback: MongoCallback<any>): void;
     // http://mongodb.github.io/node-mongodb-native/2.1/api/Db.html#renameCollection
-    renameCollection<TSchema = any>(fromCollection: string, toCollection: string, callback: MongoCallback<Collection<TSchema>>): void;
-    renameCollection<TSchema = any>(fromCollection: string, toCollection: string, options?: { dropTarget?: boolean }): Promise<Collection<TSchema>>;
-    renameCollection<TSchema = any>(fromCollection: string, toCollection: string, options: { dropTarget?: boolean }, callback: MongoCallback<Collection<TSchema>>): void;
+    renameCollection<TSchema = Default>(fromCollection: string, toCollection: string, callback: MongoCallback<Collection<TSchema>>): void;
+    renameCollection<TSchema = Default>(fromCollection: string, toCollection: string, options?: { dropTarget?: boolean }): Promise<Collection<TSchema>>;
+    renameCollection<TSchema = Default>(fromCollection: string, toCollection: string, options: { dropTarget?: boolean }, callback: MongoCallback<Collection<TSchema>>): void;
     //http://mongodb.github.io/node-mongodb-native/2.1/api/Db.html#stats
     stats(callback: MongoCallback<any>): void;
     stats(options?: { scale?: number }): Promise<any>;
@@ -459,8 +455,8 @@
     // Get current index hint for collection.
     hint: any;
     //http://mongodb.github.io/node-mongodb-native/2.1/api/Collection.html#aggregate
-    aggregate<T = TSchema>(pipeline: Object[], callback: MongoCallback<any>): AggregationCursor<T>;
-    aggregate<T = TSchema>(pipeline: Object[], options?: CollectionAggregationOptions, callback?: MongoCallback<any>): AggregationCursor<T>;
+    aggregate<T = TSchema>(pipeline: Object[], callback: MongoCallback<T[]>): AggregationCursor<T>;
+    aggregate<T = TSchema>(pipeline: Object[], options?: CollectionAggregationOptions, callback?: MongoCallback<T[]>): AggregationCursor<T>;
     //http://mongodb.github.io/node-mongodb-native/2.1/api/Collection.html#bulkWrite
     bulkWrite(operations: Object[], callback: MongoCallback<BulkWriteOpResultObject>): void;
     bulkWrite(operations: Object[], options?: CollectionBluckWriteOptions): Promise<BulkWriteOpResultObject>;
@@ -499,23 +495,13 @@
     dropIndexes(): Promise<any>;
     dropIndexes(callback?: MongoCallback<any>): void;
     //http://mongodb.github.io/node-mongodb-native/2.1/api/Collection.html#find
-<<<<<<< HEAD
-    find(query?: Object): Cursor<TSchema>;
+    find<T = TSchema>(query?: Object): Cursor<T>;
     /** @deprecated */
     find<T = TSchema>(query: Object, fields?: Object, skip?: number, limit?: number, timeout?: number): Cursor<T>;
     //http://mongodb.github.io/node-mongodb-native/2.1/api/Collection.html#findOne
-    findOne(filter: Object, callback: MongoCallback<TSchema>): void;
+    findOne<T = TSchema>(filter: Object, callback: MongoCallback<T>): void;
     findOne<T = TSchema>(filter: Object, options?: FindOneOptions): Promise<T>;
     findOne<T = TSchema>(filter: Object, options: FindOneOptions, callback: MongoCallback<T>): void;
-=======
-    find<T = Default>(query?: Object): Cursor<T>;
-    /** @deprecated */
-    find<T = Default>(query: Object, fields?: Object, skip?: number, limit?: number, timeout?: number): Cursor<T>;
-    //http://mongodb.github.io/node-mongodb-native/2.1/api/Collection.html#findOne
-    findOne<T = Default>(filter: Object, callback: MongoCallback<T>): void;
-    findOne<T = Default>(filter: Object, options?: FindOneOptions): Promise<T>;
-    findOne<T = Default>(filter: Object, options: FindOneOptions, callback: MongoCallback<T>): void;
->>>>>>> 7cebbb3e
     //http://mongodb.github.io/node-mongodb-native/2.1/api/Collection.html#findOneAndDelete
     findOneAndDelete(filter: Object, callback: MongoCallback<FindAndModifyWriteOpResultObject<TSchema>>): void;
     findOneAndDelete(filter: Object, options?: { projection?: Object, sort?: Object, maxTimeMS?: number }): Promise<FindAndModifyWriteOpResultObject<TSchema>>;
