--- conflicted
+++ resolved
@@ -876,22 +876,8 @@
     findOne<T = TSchema>(filter: FilterQuery<TSchema>, options: FindOneOptions, callback: MongoCallback<T | null>): void;
     /** http://mongodb.github.io/node-mongodb-native/3.1/api/Collection.html#findOneAndDelete */
     findOneAndDelete(filter: FilterQuery<TSchema>, callback: MongoCallback<FindAndModifyWriteOpResultObject<TSchema>>): void;
-<<<<<<< HEAD
     findOneAndDelete(filter: FilterQuery<TSchema>, options?: FindOneAndDeleteOption): Promise<FindAndModifyWriteOpResultObject<TSchema>>;
     findOneAndDelete(filter: FilterQuery<TSchema>, options: FindOneAndDeleteOption, callback: MongoCallback<FindAndModifyWriteOpResultObject<TSchema>>): void;
-=======
-    findOneAndDelete(filter: FilterQuery<TSchema>, options?: { projection?: object, sort?: object, maxTimeMS?: number, session?: ClientSession }): Promise<FindAndModifyWriteOpResultObject<TSchema>>;
-    findOneAndDelete(
-        filter: FilterQuery<TSchema>,
-        options: {
-            projection?: object,
-            sort?: object,
-            maxTimeMS?: number,
-            session?: ClientSession
-        },
-        callback: MongoCallback<FindAndModifyWriteOpResultObject<TSchema>>
-    ): void;
->>>>>>> 34116971
     /** http://mongodb.github.io/node-mongodb-native/3.1/api/Collection.html#findOneAndReplace */
     findOneAndReplace(filter: FilterQuery<TSchema>, replacement: object, callback: MongoCallback<FindAndModifyWriteOpResultObject<TSchema>>): void;
     findOneAndReplace(filter: FilterQuery<TSchema>, replacement: object, options?: FindOneAndReplaceOption): Promise<FindAndModifyWriteOpResultObject<TSchema>>;
