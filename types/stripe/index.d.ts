// Type definitions for stripe 6.19
// Project: https://github.com/stripe/stripe-node/
// Definitions by: William Johnston <https://github.com/wjohnsto>
//                 Peter Harris <https://github.com/codeanimal>
//                 Sampson Oliver <https://github.com/sampsonjoliver>
//                 Linus Unnebäck <https://github.com/LinusU>
//                 Brannon Jones <https://github.com/brannon>
//                 Kyle Kamperschroer <https://github.com/kkamperschroer>
//                 Kensuke Hoshikawa <https://github.com/starhoshi>
//                 Thomas Bruun <https://github.com/bruun>
//                 Gal Talmor <https://github.com/galtalmor>
//                 Hunter Tunnicliff <https://github.com/htunnicliff>
//                 Tyler Jones <https://github.com/squirly>
//                 Troy Zarger <https://github.com/tzarger>
//                 Ifiok Jr. <https://github.com/ifiokjr>
//                 Simon Schick <https://github.com/SimonSchick>
<<<<<<< HEAD
//                 Slava Yultyyev <https://github.com/yultyyev>
=======
//                 Slava Yultyyev Schick <https://github.com/yultyyev>
//                 Corey Psoinos <https://github.com/cpsoinos>
>>>>>>> 203d924c
// Definitions: https://github.com/DefinitelyTyped/DefinitelyTyped
// TypeScript Version: 2.2

/// <reference types="node" />

declare class Stripe {
    DEFAULT_HOST: string;
    DEFAULT_PORT: string;
    DEFAULT_BASE_PATH: string;
    DEFAULT_API_VERSION: string;
    DEFAULT_TIMEOUT: number;
    PACKAGE_VERSION: string;
    USER_AGENT: {
        bindings_version: string;
        lang: string;
        lang_version: string;
        platform: string;
        publisher: string;
        uname: string;
    };
    USER_AGENT_SERIALIZED: string;

    resources: typeof Stripe.resources;
    StripeResource: typeof Stripe.StripeResource;

    constructor(apiKey: string, version?: string);

    accounts: Stripe.resources.Accounts;
    balance: Stripe.resources.Balance;
    charges: Stripe.resources.Charges;
    coupons: Stripe.resources.Coupons;
    customers: Stripe.resources.Customers;
    disputes: Stripe.resources.Disputes;
    events: Stripe.resources.Events;
    invoices: Stripe.resources.Invoices;
    invoiceItems: Stripe.resources.InvoiceItems;
    payouts: Stripe.resources.Payouts;
    plans: Stripe.resources.Plans;
    /**
     * @deprecated
     */
    recipientCards: Stripe.resources.RecipientCards;
    /**
     * @deprecated
     */
    recipients: Stripe.resources.Recipients;
    subscriptions: Stripe.resources.Subscriptions;
    subscriptionItems: Stripe.resources.SubscriptionItems;
    tokens: Stripe.resources.Tokens;
    transfers: Stripe.resources.Transfers;
    applicationFees: Stripe.resources.ApplicationFees;
    fileUploads: Stripe.resources.FileUploads;
    bitcoinReceivers: Stripe.resources.BitcoinReceivers;
    refunds: Stripe.resources.Refunds;
    countrySpecs: Stripe.resources.CountrySpecs;
    orders: Stripe.resources.Orders;
    products: Stripe.resources.Products;
    skus: Stripe.resources.SKUs;
    webhooks: Stripe.resources.WebHooks;
    ephemeralKeys: Stripe.resources.EphemeralKeys;
    usageRecords: Stripe.resources.UsageRecords;
    usageRecordSummaries: Stripe.resources.UsageRecordSummaries;

    setHost(host: string): void;
    setHost(host: string, port: string|number): void;
    setHost(host: string, port: string|number, protocol: string): void;

    setProtocol(protocol: string): void;
    setPort(port: string|number): void;
    setApiVersion(version?: string): void;
    setApiKey(key?: string): void;
    setTimeout(timeout?: number): void;
    setHttpAgent(agent: string): void;
    getConstant(c: string): any;
    getClientUserAgent(response: (userAgent: string) => void): void;
}
export = Stripe;

declare namespace Stripe {
    // Helper
    type IBankAccount = bankAccounts.IBankAccount;
    type ICard = cards.ICard;

    namespace accounts {
        interface IAccount extends IResourceObject, IAccountShared {
            /**
             * Value is "account"
             */
            object: string;

            /**
             * Whether or not the account can create live charges
             */
            charges_enabled: boolean;

            /**
             * The country of the account
             */
            country: string;

            /**
             * Whether or not account details have been submitted yet. Standalone
             * accounts cannot receive transfers before this is true.
             */
            details_submitted: boolean;

            /**
             * The display name for this account. This is used on the Stripe dashboard to
             * help you differentiate between accounts.
             */
            display_name: string;

            /**
             * Whether or not Stripe will send automatic transfers for this account. This
             * is only false when Stripe is waiting for additional information from the
             * account holder.
             */
            payouts_enabled: boolean;

            /**
             * The state of the account’s information requests, including what
             * information is needed and by when it must be provided.
             */
            verification: {
                /**
                 * A string describing the reason for this account being unable to charge
                 * and/or transfer, if that is the case. Possible values are "rejected.fraud",
                 * "rejected.terms_of_service", "rejected.listed", "rejected.other",
                 * "fields_needed", "listed", or "other".
                 */
                disabled_reason: string;

                /**
                 * At what time the fields_needed must be provided. If this date is in
                 * the past, the account is already in bad standing, and providing
                 * fields_needed is necessary to re-enable transfers and prevent other
                 * consequences. If this date is in the future, fields_needed must be
                 * provided to ensure the account remains in good standing.
                 */
                due_by: number;

                /**
                 * Field names that need to be provided for the account to remain in good
                 * standing. Nested fields are separated by "." (for example,
                 * "legal_entity.first_name").
                 */
                fields_needed: string[];
            };
        }

        interface IAccountCreationOptions extends IAccountUpdateOptions {
            /**
             * The country the account holder resides in or that the business is legally
             * established in. For example, if you are in the United States and the
             * business you’re creating an account for is legally represented in Canada,
             * you would use “CA” as the country for the account being created.
             *
             * optional, default is your own country
             */
            country?: string;

            /**
             * The email address of the account holder. For standalone accounts, Stripe
             * will email your user with instructions for how to set up their account. For
             * managed accounts, this is only to make the account easier to identify to
             * you: Stripe will never directly reach out to your users.
             *
             * required if type is "standard"
             */
            email?: string;

            /**
             * Whether you'd like to create a Custom or Standard account. Custom
             * accounts have extra parameters available to them, and require that you,
             * the platform, handle all communication with the account holder.
             * Standard accounts are normal Stripe accounts: Stripe will email the
             * account holder to setup a username and password, and handle all account
             * management directly with them. Possible values are custom and standard.
             */
            type: "custom" | "standard";
        }

        interface IAccountShared {
            business_logo?: string;

            /**
             * The publicly sharable name for this account
             */
            business_name?: string;

            /**
             * A CSS hex color value representing the primary branding color for this
             * account
             */
            business_primary_color?: string;

            /**
             * The URL that best shows the service or product provided for this account
             */
            business_url?: string;

            /**
             * A boolean for whether or not Stripe should try to reclaim negative
             * balances from the account holder’s bank account. See our managed
             * account bank transfer guide for more information
             */
            debit_negative_balances?: boolean;

            /**
             * Account-level settings to automatically decline certain types of charges
             * regardless of the bank’s decision.
             */
            decline_charge_on?: {
                /**
                 * Whether or not Stripe should automatically decline charges with an
                 * incorrect zip/postal code. This setting only applies if a card includes a
                 * zip code and the bank specifically marks it as failed.
                 */
                avs_failure?: boolean;

                /**
                 * Whether or not Stripe should automatically decline charges with an
                 * incorrect CVC. This setting only applies if a card includes a CVC and the
                 * bank specifically marks it as failed.
                 */
                cvc_failure?: boolean;
            };

            /**
             * Three-letter ISO currency code representing the default currency for the
             * account. This must be a currency that Stripe supports in the account’s
             * country.
             */
            default_currency?: string;

            /**
             * Email address of the account holder. For standalone accounts, this is used
             * to email them asking them to claim their Stripe account. For managed
             * accounts, this is only to make the account easier to identify to you: Stripe
             * will not email the account holder.
             */
            email?: string;

            /**
             * Information about the holder of this account, i.e. the user receiving funds
             * from this account
             */
            legal_entity?: {}; // TODO: Implement this type definition.

            /**
             * A set of key/value pairs that you can attach to an account object. It can be
             * useful for storing additional information about the account in a structured
             * format. This can be unset by updating the value to null and then saving.
             */
            metadata?: IMetadata;

            /**
             * Internal-only description of the product being sold or service being
             * provided by this account. It’s used by Stripe for risk and underwriting
             * purposes.
             */
            product_description?: string;

            /**
             * The text that will appear on credit card statements by default if a charge is
             * being made directly on the account.
             */
            statement_descriptor?: string;

            /**
             * A publicly shareable email address that can be reached for support for this
             * account
             */
            support_email?: string;

            /**
             * A publicly shareable phone number that can be reached for support for
             * this account
             */
            support_phone?: string;

            /**
             * A publicly shareable URL that can be reached for support for this account
             */
            support_url?: string;

            /**
             * Details on who accepted the Stripe terms of service, and when they
             * accepted it. See our updating managed accounts guide for more
             * information
             */
            tos_acceptance?: {
                /**
                 * The unix timestamp that Stripe’s terms of service were agreed to by the
                 * account holder
                 */
                date: number;

                /**
                 * The IP address from which Stripe’s terms of service were agreed to by the account holder
                 */
                ip?: string;

                /**
                 * The user agent of the browser from which Stripe’s terms of service
                 * were agreed to by the account holder
                 */
                user_agent?: string;
            };

            /**
             * Details on when funds from charges are available,
             * and when they are paid out to an external account.
             * See our Setting Bank and Debit Card Payouts documentation for details.
             */
            payout_schedule?: {
                /**
                 * The number of days charges for the account will be held before being
                 * paid out. May also be the string “minimum” for the lowest available
                 * value (based on country). Default is “minimum”. Does not apply when
                 * interval is “manual”.
                 */
                delay_days?: number | string;

                /**
                 * How frequently funds will be paid out. One of "manual" (for only
                 * triggered via API call), "daily", "weekly", or "monthly". Default is "daily".
                 */
                interval?: "manual" | "daily" | "weekly" | "monthly";

                /**
                 * The day of the month funds will be paid out. Required and available
                 * only if interval is "monthly".
                 */
                monthly_anchor?: number;

                /**
                 * The day of the week funds will be paid out, of the style ‘monday’,
                 * ‘tuesday’, etc. Required and available only if interval is weekly.
                 */
                weekly_anchor?: "monday" | "tuesday" | "wednesday" | "thursday" | "friday" | "saturday" | "sunday";
            };

            /**
             * The text that appears on the bank account statement for payouts.
             * If not set, this defaults to the platform’s bank descriptor as set in the Dashboard.
             */
            payout_statement_descriptor?: string;
        }

        interface IAccountUpdateOptions extends IDataOptions, IAccountShared {
            /**
             * A card or bank account to attach to the account. You can provide either a
             * token, like the ones returned by Stripe.js, or a dictionary as documented in
             * the external_account parameter for either card or bank account creation.
             *
             * This will create a new external account object, make it the new default
             * external account for its currency, and delete the old default if one exists. If
             * you want to add additional external accounts instead of replacing the
             * existing default for this currency, use the bank account or card creation
             * API.
             */
            external_account?: {
                /**
                 * The type of external account. Should be "bank_account".
                 */
                object: string;

                /**
                 * The account number for the bank account in string form. Must be a
                 * checking account.
                 */
                account_number: string;

                /**
                 * The country the bank account is in.
                 */
                country: string;

                /**
                 * The currency the bank account is in. This must be a country/currency
                 * pairing that Stripe supports.
                 */
                currency: string;

                /**
                 * The name of the person or business that owns the bank account. This
                 * field is required when attaching the bank account to a customer object.
                 */
                account_holder_name?: string;

                /**
                 * The type of entity that holds the account. This can be either
                 * "individual" or "company". This field is required when attaching the
                 * bank account to a customer object.
                 */
                account_holder_type?: "individual" | "company" | null;

                /**
                 * The routing number, sort code, or other country-appropriate institution
                 * number for the bank account. For US bank accounts, this is required
                 * and should be the ACH routing number, not the wire routing number. If
                 * you are providing an IBAN for account_number, this field is not
                 * required.
                 */
                routing_number?: string;
            };
        }

        interface IExternalAccountCreationOptions extends IDataOptionsWithMetadata {
            /**
             * When adding a card to a customer, the parameter name is source. When
             * adding to an account, the parameter name is external_account. The
             * value can either be a token, like the ones returned by our Stripe.js, or a
             * dictionary containing a user’s credit card details (with the options shown
             * below). Stripe will automatically validate the card.
             */
            external_account: string ;

            /**
             * Only applicable on accounts (not customers or recipients). If you set this to true (or if this is the first external account being added
             * in this currency) this card will become the default external account for its currency.
             */
            default_for_currency?: boolean;
        }

        interface IExternalAccountUpdateOptions extends IDataOptionsWithMetadata {
            /**
             * If set to true, this bank account will become the default external account for its currency.
             */
            default_for_currency?: boolean;
        }

        interface IBankAccountListOptions extends IListOptions {
            object: "bank_account";
        }

        interface ICardListOptions extends IListOptions {
            object: "card";
        }

        interface IRejectReason {
            /**
             * The reason for rejecting the account. May be one of "fraud",
             * "terms_of_service", or "other".
             */
            reason: "fraud" | "terms_of_service" | "other" ;
        }

        interface ILoginLink {
            object: "login_link";
            created: number;

            /**
             * A single-use login link for an Express account to access their Stripe dashboard.
             */
            url: string;
        }
    }

    namespace applicationFees {
        interface IApplicationFee extends IResourceObject {
            /**
             * Value is "application_fee"
             */
            object: string;

            /**
             * ID of the Stripe account this fee was taken from. [Expandable]
             */
            account: string | accounts.IAccount;

            /**
             * Amount earned, in cents/pence.
             */
            amount: number;

            /**
             * Positive integer or zero
             */
            amount_refunded: number;

            /**
             * ID of the Connect Application that earned the fee. [Expandable]
             */
            application: string | applications.IApplication;

            /**
             * Balance transaction that describes the impact of this collected application
             * fee on your account balance (not including refunds). [Expandable]
             */
            balance_transaction: string | balance.IBalanceTransaction;

            /**
             * ID of the charge that the application fee was taken from. [Expandable]
             */
            charge: string | charges.ICharge;

            created: number;

            /**
             * Three-letter ISO code representing the currency of the charge.
             */
            currency: string;

            livemode: boolean;

            /**
             * ID of the corresponding charge on the platform account, if this fee was the
             * result of a charge using the destination parameter. [Expandable]
             */
            originating_transaction: string;

            /**
             * Whether or not the fee has been fully refunded. If the fee is only partially
             * refunded, this attribute will still be false.
             */
            refunded: boolean;

            /**
             * A list of refunds that have been applied to the fee.
             */
            refunds: IApplicationFeeRefunds;
        }

        interface IApplicationFeeListOptions extends IListOptionsCreated {
            /**
             * Only return application fees for the charge specified by this charge ID.
             */
            charge: string;
        }

        interface IApplicationFeeRefund extends IResourceObject {
            /**
             * Value is "fee_refund"
             */
            object: string;

            /**
             * Amount, in cents/pence.
             */
            amount: number;

            /**
             * Balance transaction that describes the impact on your account balance.
             */
            balance_transaction: string | balance.IBalanceTransaction;

            created: number;

            /**
             * Three-letter ISO code representing the currency.
             */
            currency: string;

            /**
             * ID of the application fee that was refunded.
             */
            fee: string | IApplicationFee;

            /**
             * A set of key/value pairs that you can attach to the object. It can be useful
             * for storing additional information in a structured format.
             */
            metadata: IMetadata;
        }

        interface IApplicationFeeRefunds extends IList<IApplicationFeeRefund>, resources.ApplicationFeeRefunds { }

        interface IApplicationFeeRefundCreationOptions extends IDataOptionsWithMetadata {
            /**
             * A positive integer in pence representing how much of this fee to refund.
             * Can only refund up to the unrefunded amount remaining of the fee.
             *
             * default is entire application fee
             */
            amount?: number;
        }
    }

    namespace balance {
        interface IBalance extends IObject {
            /**
             * Value is 'balance'
             */
            object: string;

            /**
             * Funds that are available to be paid out automatically by Stripe or explicitly
             * via the transfers API. The available balance for each currency and payment
             * type can be found in the source_types property.
             */
            available: ISourceType[];

            livemode: boolean;

            /**
             * Funds that are not available in the balance yet, due to the 7-day rolling pay
             * cycle. The pending balance for each currency and payment type can be
             * found in the source_types property
             */
            pending: ISourceType[];
        }

        interface ISourceType {
            currency: string;
            amount: number;
            source_types: {
                card: number;
                bitcoin_receiver?: number;
                customer_bank_account?: number;
                alipay_account?: number;
            };
        }

        interface IBalanceTransaction extends IResourceObject {
            /**
             * Value is 'balance_transaction'
             */
            object: string;

            /**
             * Gross amount of the transaction, in cents/pence.
             */
            amount: number;

            /**
             * The date the transaction's net funds will become available in the Stripe balance.
             */
            available_on: number;

            created: number;

            /**
             * Three-letter ISO currency code representing the currency.
             */
            currency: string;

            description?: string;

            /**
             * Fee (in cents/pence) paid for this transaction
             */
            fee: number;

            /**
             * Detailed breakdown of fees (in cents/pence) paid for this transaction
             */
            fee_details: Array<{
                amount: number;
                application: string;

                /**
                 * Three-letter ISO currency code representing the currency of the amount that was disputed.
                 */
                currency: string;

                description: string;

                /**
                 * Type of the fee, one of: "application_fee", "stripe_fee"" or "tax".
                 */
                type: string;
            }>;

            /**
             * Net amount of the transaction, in cents.
             */
            net: number;

            /**
             * The Stripe object this transaction is related to. [Expandable]
             */
            source: string | IResourceObject;

            /**
             * The transfers (if any) for which source is a source_transaction.
             */
            source_transfers: IList<transfers.ITransfer>;

            /**
             * If the transaction's net funds are available in the Stripe balance yet. Either "available" or "pending".
             */
            status: string;

            /**
             * Transaction type: "adjustment", "application_fee",
             * "application_fee_refund", "charge", "payment", "payment_refund",
             * "refund", "transfer", "transfer_cancel", "transfer_failure", or
             * "transfer_refund".
             */
            type: string;
        }

        interface IBalanceListOptions extends IListOptionsCreated {
            available_on?: string | IDateFilter;
            currency?: string;

            /**
             * Only returns transactions that are related to the specified Stripe object ID
             * (e.g. filtering by a charge ID will return all related charge transactions).
             */
            source?: string;

            /**
             * Only returns transactions of the given type.
             */
            type?: "charge" | "refund" | "adjustment" | "application_fee" |
                "application_fee_refund" | "transfer" | "payment" | "payout" | "payout_failure" | "stripe_fee" | "network_cost";

            /**
             * For automatic Stripe payouts only, only returns transactions that were payed out on the specified payout ID.
             */
            payout?: string;

            /**
             * A limit on the number of objects to be returned. Limit can range between 1 and 100, and the default is 10.
             */
            limit?: number;
        }
    }

    namespace charges {
        /**
         * To charge a credit or a debit card, you create a charge object. You can retrieve and refund individual
         * charges as well as list all charges. Charges are identified by a unique random ID.
         */
        interface ICharge extends IResourceObject {
            /**
             * Value is 'charge'
             */
            object: "charge";

            /**
             * Amount charged in cents/pence, positive integer or zero.
             */
            amount: number;

            /**
             * Amount in cents/pence refunded (can be less than the amount attribute on the
             * charge if a partial refund was issued), positive integer or zero.
             */
            amount_refunded: number;

            /**
             * ID of the Connect application that created the charge. [Expandable]
             */
            application?: string | applications.IApplication | null;

            /**
             * The application fee (if any) for the charge. See the Connect documentation
             * for details. [Expandable]
             */
            application_fee?: string | applicationFees.IApplicationFee | null;

            /**
             * ID of the balance transaction that describes the impact of this charge on
             * your account balance (not including refunds or disputes). [Expandable]
             */
            balance_transaction: string | balance.IBalanceTransaction;

            /**
             * If the charge was created without capturing, this boolean represents whether or not it is
             * still uncaptured or has since been captured.
             */
            captured: boolean;

            created: number;

            /**
             * Three-letter ISO currency code representing the currency in which the
             * charge was made.
             */
            currency: string;

            /**
             * ID of the customer this charge is for if one exists. [Expandable]
             */
            customer: string | customers.ICustomer | null;

            description?: string;

            /**
             * The account (if any) the charge was made on behalf of, with an automatic
             * transfer. See the [Connect documentation]
             * <https://stripe.com/docs/connect/destination-charges> for details.
             * [Expandable]
             */
            destination?: string | accounts.IAccount | null;

            /**
             * Details about the dispute if the charge has been disputed.
             */
            dispute?: disputes.IDispute | null;

            /**
             * Error code explaining reason for charge failure if available (see the errors section for a list of
             * codes: https://stripe.com/docs/api#errors).
             */
            failure_code: string | null;

            /**
             * Message to user further explaining reason for charge failure if available.
             */
            failure_message: string | null;

            /**
             * Hash with information on fraud assessments for the charge.
             */
            fraud_details: {
                /**
                 * Assessments reported by you have the key user_report and, if set, possible values of "safe" and "fraudulent".
                 */
                user_report?: "fraudulent" | "safe";

                /**
                 * Assessments from Stripe have the key stripe_report and, if set, the value "fraudulent".
                 */
                stripe_report?: "fraudulent";
            };

            /**
             * ID of the invoice this charge is for if one exists. [Expandable]
             */
            invoice: string | invoices.IInvoice | null;

            livemode: boolean;

            metadata: IMetadata;

            /**
             * The Stripe account ID for which these funds are intended. Automatically
             * set if you use the destination parameter. For details, see [Creating
             * Separate Charges and Transfers]
             * <https://stripe.com/docs/connect/charges-transfers#on-behalf-of>.
             */
            on_behalf_of?: string | null;

            /**
             * ID of the order this charge is for if one exists. [Expandable]
             */
            order: string | orders.IOrder | null;

            /**
             * Details about whether the payment was accepted, and why. See
             * understanding declines for details. [Expandable]
             */
            outcome?: IOutcome;

            /**
             * true if the charge succeeded, or was successfully authorized for later capture.
             */
            paid: boolean;

            /**
             * This is the email address that the receipt for this charge was sent to.
             */
            receipt_email: string | null;

            /**
             * This is the transaction number that appears on email receipts sent for this charge.
             */
            receipt_number: string | null;

            /**
             * Whether or not the charge has been fully refunded. If the charge is only partially refunded,
             * this attribute will still be false.
             */
            refunded: boolean;

            /**
             * A list of refunds that have been applied to the charge.
             */
            refunds: IChargeRefunds;

            /**
             * ID of the review associated with this charge if one exists. [Expandable]
             */
            review?: string | reviews.IReview | null;

            /**
             * Shipping information for the charge.
             */
            shipping?: IShippingInformation | null;

            /**
             * For most Stripe users, the source of every charge is a credit or debit card.
             * This hash is then the card object describing that card.
             */
            source: cards.ICard | bitcoinReceivers.IBitcoinReceiver | bankAccounts.IBankAccount;

            /**
             * The transfer ID which created this charge. Only present if the charge came
             * from another Stripe account. See the Connect documentation for details.
             * [Expandable]
             */
            source_transfer: string | transfers.ITransfer | null;

            /**
             * Extra information about a charge. This will appear on your customer’s
             * credit card statement.
             */
            statement_descriptor: string | null;

            /**
             * The status of the payment is either "succeeded", "pending", or "failed".
             */
            status: "succeeded" | "pending" | "failed";

            /**
             * ID of the transfer to the destination account (only applicable if the
             * charge was created using the destination parameter). [Expandable]
             */
            transfer?: string | transfers.ITransfer;

            /**
             * A string that identifies this transaction as part of a group.
             * See the [Connect documentation]
             * <https://stripe.com/docs/connect/charges-transfers#grouping-transactions>
             * for details.
             */
            transfer_group?: string | null;
        }

        interface IChargeCreationOptions extends IDataOptionsWithMetadata {
            /**
             * A positive integer in the smallest currency unit (e.g 100 cents to charge
             * $1.00, or 1 to charge ¥1, a 0-decimal currency) representing how much to
             * charge the card. The minimum amount is £0.50 (or equivalent in charge
             * currency).
             */
            amount: number;

            /**
             * 3-letter ISO code for currency.
             */
            currency: string;

            /**
             * A fee in pence that will be applied to the charge and transferred to the
             * application owner's Stripe account. To use an application fee, the request
             * must be made on behalf of another account, using the Stripe-Account
             * header, an OAuth key, or the destination parameter. For more
             * information, see the application fees documentation.
             *
             * Connect only.
             */
            application_fee?: number;

            /**
             * Whether or not to immediately capture the charge. When false, the charge
             * issues an authorization (or pre-authorization), and will need to be
             * captured later. Uncaptured charges expire in 7 days. For more information,
             * see authorizing charges and settling later.
             */
            capture?: boolean;

            /**
             * An arbitrary string which you can attach to a charge object. It is displayed
             * when in the web interface alongside the charge. Note that if you use Stripe
             * to send automatic email receipts to your customers, your receipt emails
             * will include the description of the charge(s) that they are describing.
             */
            description?: string;

            /**
             * An account to make the charge on behalf of. If specified, the charge will be
             * attributed to the destination account for tax reporting, and the funds from
             * the charge will be transferred to the destination account. The ID of the
             * resulting transfer will be returned in the transfer field of the response. See
             * the documentation for details.
             *
             * Connect only.
             */
            destination?: string | {
                /**
                 * ID of the Stripe account this fee will be transferred to.
                 */
                account: string;

                /**
                 * A positive integer in the smallest currency unit (e.g 100 cents to charge
                 * $1.00, or 1 to charge ¥1, a 0-decimal currency) reflecting the amount of the
                 * charge to be transferred to the destination[account].
                 */
                amount?: number;
            };

            /**
             * A string that identifies this transaction as part of a group.
             * See the Connect documentation for details.
             *
             * Connect only.
             */
            transfer_group?: string;

            /**
             * The Stripe account ID that these funds are intended for.
             * Automatically set if you use the destination parameter.
             * See the Connect documentation for details.
             *
             * Connect only.
             */
            on_behalf_of?: string;

            /**
             * The email address to send this charge's receipt to. The receipt will not be
             * sent until the charge is paid. If this charge is for a customer, the email
             * address specified here will override the customer's email address.
             * Receipts will not be sent for test mode charges. If receipt_email is
             * specified for a charge in live mode, a receipt will be sent regardless of your
             * email settings.
             */
            receipt_email?: string;

            /**
             * Shipping information for the charge. Helps prevent fraud on charges for
             * physical goods. For more information, see the Charge object
             * documentation.
             */
            shipping?: IShippingInformation;

            /**
             * The ID of an existing customer that will be charged in this request.
             */
            customer?: string;

            /**
             * A payment source to be charged, such as a credit card. If you also pass a
             * customer ID, the source must be the ID of a source belonging to the
             * customer. Otherwise, if you do not pass a customer ID, the source you
             * provide must either be a token, like the ones returned by Stripe.js, or a
             * object containing a user's credit card details, with the options described
             * below. Although not all information is required, the extra info helps
             * prevent fraud.
             */
            source?: sources.ISourceCreationOptions;

            /**
             * An arbitrary string to be displayed on your customer's credit card
             * statement. This may be up to 22 characters. As an example, if your
             * website is RunClub and the item you're charging for is a race ticket, you
             * may want to specify a statement_descriptor of
             * RunClub 5K race ticket. The statement description may not include
             * <>"' characters, and will appear on your customer's statement in capital
             * letters. Non-ASCII characters are automatically stripped. While most
             * banks display this information consistently, some may display it
             * incorrectly or not at all.
             */
            statement_descriptor?: string;
        }

        interface IChargeCaptureOptions extends IDataOptions {
            /**
             * A positive integer in the smallest currency unit (e.g 100 cents to charge
             * $1.00, or 1 to charge ¥1, a 0-decimal currency) representing how much to
             * charge the card. The minimum amount is £0.50 (or equivalent in charge
             * currency).
             */
            amount?: number;
        }

        interface IChargeUpdateOptions extends IDataOptionsWithMetadata {
            /**
             * An arbitrary string which you can attach to a charge object. It is displayed when in the web interface alongside the charge.
             * Note that if you use Stripe to send automatic email receipts to your customers, your receipt emails will include the description
             * of the charge(s) that they are describing. This can be unset by updating the value to null and then saving.
             */
            description?: string;

            /**
             * A set of key/value pairs you can attach to a charge giving information about its riskiness.
             */
            fraud_details?: {
                /**
                 * If you believe a charge is fraudulent, include a user_report key with a value of fraudulent. If you believe a
                 * charge is safe, include a user_report key with a value of safe. Note that you must refund a charge before setting
                 * the user_report to fraudulent. Stripe will use the information you send to improve our fraud detection algorithm
                 */
                user_report?: "fraudulent" | "safe";
            };

            /**
             * This is the email address that the receipt for this charge will be sent to.
             * If this field is updated, then a new email receipt will be sent to the updated address.
             */
            receipt_email?: string;

            /**
             * Shipping information for the charge. Helps prevent fraud on charges for
             * physical goods.
             */
            shipping?: IShippingInformation;
        }

        interface IChargeListOptions extends IListOptionsCreated {
            /**
             * Only return charges for the customer specified by this customer ID.
             */
            customer?: string;

            /**
             * A filter on the list based on the source of the charge. The value can be a
             * dictionary with the following options:
             */
            source?: {
                /**
                 * Return charges that match this source type string. Available options are
                 * "all", "alipay_account", "bitcoin_receiver", or "card".
                 */
                object: "all" | "alipay_account" | "bitcoin_receiver" | "card";
            };
        }

        interface IOutcome {
            /**
             * The value reversed_after_approval indicates the payment was blocked by Stripe after
             * bank authorization, and may temporarily appear as “pending” on a cardholder’s statement.
             */
            network_status: "approved_by_network" | "declined_by_network" | "not_sent_to_network" | "reversed_after_approval";

            /**
             * An enumerated value providing a more detailed explanation of the outcome’s type. Charges
             * blocked by Radar’s default block rule have the value highest_risk_level. Charges placed
             * in review by Radar’s default review rule have the value elevated_risk_level. Charges
             * authorized, blocked, or placed in review by custom rules have the value rule. See
             * understanding declines for more details.
             */
            reason: string | null;

            /**
             * Stripe’s evaluation of the riskiness of the payment. Possible values for evaluated
             * payments are normal, elevated, highest. For non-card payments, and card-based payments
             * predating the public assignment of risk levels, this field will have the value not_assessed.
             * In the event of an error in the evaluation, this field will have the value unknown.
             */
            risk_level?: string | null;

            /**
             * The ID of the Radar rule that matched the payment, if applicable. [Expandable]
             */
            rule?: string | string[] | null;

            /**
             * See [understanding declines]<https://stripe.com/docs/declines> and
             * [Radar reviews]<https://stripe.com/docs/radar/review> for details.
             */
            type: "authorized" | "manual_review" | "issuer_declined" | "blocked" | "invalid";

            /**
             * A human-readable description of the outcome type and reason, designed for you (the
             * recipient of the payment), not your customer.
             */
            seller_message: string;
        }

        interface IChargeRefunds extends IList<refunds.IRefund>, resources.ChargeRefunds { }
    }

    namespace coupons {
        /**
         * A discount represents the actual application of a coupon to a particular customer. It contains information
         * about when the discount began and when it will end.
         */
        interface IDiscount extends IObject {
            /**
             * Value is 'discount'
             */
            object: "discount";

            /**
             * Hash describing the coupon applied to create this discount
             */
            coupon: ICoupon;

            customer: string;

            /**
             * If the coupon has a duration of once or repeating, the date that this discount will end. If the coupon
             * used has a forever duration, this attribute will be null.
             */
            end: number;

            /**
             * Date that the coupon was applied
             */
            start: number;

            /**
             * The subscription that this coupon is applied to, if it is applied to a particular subscription
             */
            subscription: string;
        }

        /**
         * A coupon contains information about a percent-off or amount-off discount you might want to apply to a customer.
         * Coupons only apply to invoices; they do not apply to one-off charges.
         */
        interface ICoupon extends IResourceObject {
            /**
             * Value is 'coupon'
             */
            object: "coupon";

            /**
             * Amount (in the currency specified) that will be taken off the subtotal of any invoices for this customer.
             */
            amount_off: number;

            created: number;

            /**
             * If amount_off has been set, the currency of the amount to take off.
             */
            currency: string;

            /**
             * One of "forever", "once", and "repeating". Describes how long a customer who applies this coupon will get the discount.
             */
            duration: "forever" | "once" | "repeating" ;

            /**
             * If duration is repeating, the number of months the coupon applies. Null if coupon duration is forever or once.
             */
            duration_in_months: number;

            livemode: boolean;

            /**
             * Maximum number of times this coupon can be redeemed, in total, before it is no longer valid.
             */
            max_redemptions: number;

            metadata: IMetadata;

            /**
             * Percent that will be taken off the subtotal of any invoices for this customer for the duration
             * of the coupon. For example, a coupon with percent_off of 50 will make a $100 invoice $50 instead.
             */
            percent_off: number;

            /**
             * Date after which the coupon can no longer be redeemed
             */
            redeem_by: number;

            /**
             * Number of times this coupon has been applied to a customer.
             */
            times_redeemed: number;

            /**
             * Taking account of the above properties, whether this coupon can still be applied to a customer
             */
            valid: boolean;
        }

        interface ICouponCreationOptions extends IDataOptionsWithMetadata {
            /**
             * Unique string of your choice that will be used to identify this coupon when applying it to a customer. This is often a specific
             * code you’ll give to your customer to use when signing up (e.g. FALL25OFF). If you don’t want to specify a particular code, you
             * can leave the ID blank and we’ll generate a random code for you.
             */
            id?: string;

            /**
             * Specifies how long the discount will be in effect. Can be forever, once, or repeating.
             */
            duration: "forever" | "once" | "repeating" ;

            /**
             * A positive integer representing the amount to subtract from an invoice total (required if percent_off is not passed)
             */
            amount_off?: number;

            /**
             * Currency of the amount_off parameter (required if amount_off is passed)
             */
            currency?: string;

            /**
             * Required only if duration is repeating, in which case it must be a positive integer that specifies the number of months
             * the discount will be in effect.
             */
            duration_in_months?: number;

            /**
             * A positive integer specifying the number of times the coupon can be redeemed before it’s no longer valid.
             *
             * For example, you might have a 50% off coupon that the first 20 readers of your blog can use.
             */
            max_redemptions?: number;

            /**
             * A positive integer between 1 and 100 that represents the discount the coupon will apply (required if amount_off is not passed)
             */
            percent_off?: number;

            /**
             * Unix timestamp specifying the last time at which the coupon can be redeemed.
             * After the redeem_by date, the coupon can no longer be applied to new customers.
             */
            redeem_by?: number;
        }
    }

    namespace customers {
        /**
         * Customer objects allow you to perform recurring charges and track multiple charges that are associated
         * with the same customer. The API allows you to create, delete, and update your customers. You can
         * retrieve individual customers as well as a list of all your customers.
         */
        interface ICustomer extends IResourceObject {
            /**
             * Value is 'customer'
             */
            object: "customer";

            /**
             * Current balance, if any, being stored on the customer's account. If negative, the customer has credit to apply to
             * the next invoice. If positive, the customer has an amount owed that will be added to the next invoice. The balance
             * does not refer to any unpaid invoices; it solely takes into account amounts that have yet to be successfully applied
             * to any invoice. This balance is only taken into account for recurring charges.
             */
            account_balance?: number;

            created: number;

            /**
             * The currency the customer can be charged in for recurring billing purposes (subscriptions, invoices, invoice items).
             */
            currency: string | null;

            /**
             * ID of the default source attached to this customer. [Expandable]
             */
            default_source: string | cards.ICard | bitcoinReceivers.IBitcoinReceiver | bankAccounts.IBankAccount | null;

            /**
             * Whether or not the latest charge for the customer's latest invoice has failed
             */
            delinquent: boolean;

            description?: string;

            /**
             * Describes the current discount active on the customer, if there is one.
             */
            discount?: coupons.IDiscount;

            email?: string;

            livemode: boolean;

            metadata: IMetadata;

            /**
             * Shipping information associated with the customer.
             */
            shipping: IShippingInformation | null;

            /**
             * The customer’s payment sources, if any
             */
            sources?: IList<cards.ICard | bitcoinReceivers.IBitcoinReceiver | bankAccounts.IBankAccount>;

            cards?: resources.CustomerCards;

            /**
             * The customer's current subscriptions, if any
             */
            subscriptions: ICustomerSubscriptions;
        }

        interface ICustomerSubscriptions extends IList<subscriptions.ISubscription>, resources.CustomerSubscriptions {}

        interface ICustomerCreationOptions extends IDataOptionsWithMetadata {
            /**
             * An integer amount in cents that is the starting account balance for your customer. A negative amount represents a credit that
             * will be used before attempting any charges to the customer's card; a positive amount will be added to the next invoice.
             */
            account_balance?: number;

            /**
             * If you provide a coupon code, the customer will have a discount applied on all recurring charges. Charges you create through the
             * API will not have the discount.
             */
            coupon?: string;

            /**
             * An arbitrary string that you can attach to a customer object. It is displayed alongside the customer in the dashboard. This can
             * be unset by updating the value to null and then saving.
             */
            description?: string;

            /**
             * Customer's email address. It's displayed alongside the customer in your dashboard and can be useful for searching and tracking.
             * This can be unset by updating the value to null and then saving.
             */
            email?: string;

            /**
             * The identifier of the plan to subscribe the customer to. If provided, the returned customer object will have a list of subscriptions
             * that the customer is currently subscribed to. If you subscribe a customer to a plan without a free trial, the customer must have a
             * valid card as well.
             */
            plan?: string;

            /**
             * The quantity you'd like to apply to the subscription you're creating (if you pass in a plan). For example, if your plan is
             * 10 cents/user/month, and your customer has 5 users, you could pass 5 as the quantity to have the customer charged 50 cents
             * (5 x 10 cents) monthly. Defaults to 1 if not set. Only applies when the plan parameter is also provided.
             */
            quantity?: number;

            shipping?: IShippingInformation;

            /**
             * The source can either be a token, like the ones returned by our Stripe.js, or
             * a dictionary containing a user’s credit card details.
             */
            source?: sources.ISourceCreationOptionsExtended;

            /**
             * A positive decimal (with at most two decimal places) between 1 and 100.
             * This represents the percentage of the subscription invoice subtotal that
             * will be calculated and added as tax to the final amount each billing period.
             * For example, a plan which charges $10/month with a tax_percent of 20.0
             * will charge $12 per invoice. Can only be used if a plan is provided.
             */
            tax_percent?: number;

            /**
             * Unix timestamp representing the end of the trial period the customer will get before being charged. If set, trial_end will
             * override the default trial period of the plan the customer is being subscribed to. The special value now can be provided to
             * end the customer's trial immediately. Only applies when the plan parameter is also provided.
             */
            trial_end?: number | "now";
        }

        interface ICustomerUpdateOptions extends IDataOptionsWithMetadata {
            /**
             * An integer amount in cents that is the starting account balance for your customer. A negative amount represents a credit that
             * will be used before attempting any charges to the customer's card; a positive amount will be added to the next invoice.
             */
            account_balance?: number;

            /**
             * If you provide a coupon code, the customer will have a discount applied on all recurring charges. Charges you create through the
             * API will not have the discount.
             */
            coupon?: string;

            /**
             * ID of source to make the customer’s new default for invoice payments
             */
            default_source?: string;

            /**
             * An arbitrary string that you can attach to a customer object. It is displayed alongside the customer in the dashboard. This can
             * be unset by updating the value to null and then saving.
             */
            description?: string;

            /**
             * Customer's email address. It's displayed alongside the customer in your dashboard and can be useful for searching and tracking.
             * This can be unset by updating the value to null and then saving.
             */
            email?: string;

            shipping?: IShippingInformation;

            /**
             * The source can either be a token, like the ones returned by our Stripe.js, or
             * a dictionary containing a user’s credit card details (with the options shown
             * below). Passing source will create a new source object, make it the new
             * customer default source, and delete the old customer default if one exists.
             * If you want to add additional sources instead of replacing the existing
             * default, use the card creation API. Whenever you attach a card to a
             * customer, Stripe will automatically validate the card.
             */
            source?: sources.ISourceCreationOptionsExtended;
        }

        interface ICustomerListOptions extends IListOptionsCreated {
            /**
             * A filter on the list based on the customer’s email field. The value must be a string.
             */
            email?: string;
        }

        interface ICustomerSourceCreationOptions extends IDataOptionsWithMetadata {
            /**
             * When adding a card to a customer, the parameter name is source. When
             * adding to an account, the parameter name is external_account. The
             * value can either be a token, like the ones returned by our Stripe.js, or a
             * dictionary containing a user’s credit card details (with the options shown
             * below). Stripe will automatically validate the card.
             */
            source: sources.ISourceCreationOptions;
        }

        interface ICustomerCardSourceCreationOptions extends ICustomerSourceCreationOptions {
            source: cards.ISourceCreationOptions;
        }

        interface IBankAccountSourceListOptions extends IListOptions {
            object: "bank_account";
        }

        interface ICardSourceListOptions extends IListOptions {
            object: "card";
        }
    }

    namespace disputes {
        /**
         * A dispute occurs when a customer questions your charge with their bank or credit card company.
         * When a customer disputes your charge, you're given the opportunity to respond to the dispute with
         * evidence that shows the charge is legitimate. You can find more information about the dispute process
         * in our disputes FAQ: https://stripe.com/help/disputes
         */
        interface IDispute extends IResourceObject {
            /**
             * Value is 'dispute'
             */
            object: "dispute";

            /**
             * Disputed amount. Usually the amount of the charge, but can differ (usually because of currency
             * fluctuation or because only part of the order is disputed).
             */
            amount: number;

            /**
             * List of zero, one, or two balance transactions that show funds withdrawn and reinstated to your
             * Stripe account as a result of this dispute.
             */
            balance_transactions: balance.IBalanceTransaction[];

            /**
             * ID of the charge that was disputed. [Expandable]
             */
            charge: string | charges.ICharge;

            /**
             * Date dispute was opened
             */
            created: number;

            /**
             * Three-letter ISO currency code representing the currency of the amount that was disputed.
             */
            currency: string;

            /**
             * Evidence provided to respond to a dispute. Updating any field in the hash will submit all fields in the hash for review.
             */
            evidence: IDisputeEvidence;

            /**
             * Information about the evidence submission.
             */
            evidence_details?: {
                /**
                 * Date by which evidence must be submitted in order to successfully challenge dispute. Will be null
                 * if the customer's bank or credit card company doesn't allow a response for this particular dispute.
                 */
                due_by: number;

                /**
                 * Whether or not evidence has been saved for this dispute.
                 */
                has_evidence: boolean;

                /**
                 * Whether or not the last evidence submission was submitted past the due date. Defaults to false
                 * if no evidence submissions have occurred. If true, then delivery of the latest evidence is not guaranteed.
                 */
                past_due: boolean;

                /**
                 * The number of times the evidence has been submitted. You may submit evidence a maximum of 5 times
                 */
                submission_count: number;
            };

            /**
             * If true, it is still possible to refund the disputed payment. Once the payment has been fully
             * refunded, no further funds will be withdrawn from your Stripe account as a result of this dispute.
             */
            is_charge_refundable: boolean;

            livemode: boolean;
            metadata: IMetadata;

            /**
             * Reason given by cardholder for dispute.
             * Possible values are duplicate, fraudulent, subscription_canceled, product_unacceptable,
             * product_not_received, unrecognized, credit_not_processed, incorrect_account_details,
             * insufficient_funds, bank_cannot_process, debit_not_authorized, general.
             * Read more about dispute reasons: https://stripe.com/help/disputes#reasons
             */
            reason: "duplicate" | "fraudulent" | "subscription_canceled" | "product_unacceptable" | "product_not_received" | "unrecognized" | "credit_not_processed" | "incorrect_account_details" | "insufficient_funds" | "bank_cannot_process" | "debit_not_authorized" | "general";

            /**
             * Current status of dispute. Possible values are warning_needs_response, warning_under_review, warning_closed,
             * needs_response, response_disabled, under_review, charge_refunded, won, lost.
             */
            status: "warning_needs_response" | "warning_under_review" | "warning_closed" | "needs_response" | "response_disabled" | "under_review" | "charge_refunded" | "won" | "lost";
        }

        interface IDisputeEvidence {
            /**
             * Any server or activity logs showing proof that the customer accessed or downloaded the purchased
             * digital product. This information should include IP addresses, corresponding timestamps, and any
             * detailed recorded activity.
             */
            access_activity_log?: string;

            /**
             * The billing addess provided by the customer.
             */
            billing_address?: string;

            /**
             * (ID of a file upload) Your subscription cancellation policy, as shown to the customer. [Expandable]
             */
            cancellation_policy?: string;

            /**
             * An explanation of how and when the customer was shown your refund policy prior to purchase.
             */
            cancellation_policy_disclosure?: string;

            /**
             * A justification for why the customer's subscription was not canceled.
             */
            cancellation_rebuttal?: string;

            /**
             * (ID of a file upload) Any communication with the customer that you feel is relevant to your case (for
             * example emails proving that they received the product or service, or demonstrating their use of or
             * satisfaction with the product or service).
             */
            customer_communication?: string;

            /**
             * The email address of the customer.
             */
            customer_email_address?: string;

            /**
             * The name of the customer.
             */
            customer_name?: string;

            /**
             * The IP address that the customer used when making the purchase.
             */
            customer_purchase_ip?: string;

            /**
             * (ID of a file upload) A relevant document or contract showing the customer's signature. [Expandable]
             */
            customer_signature?: string;

            /**
             * (ID of a file upload) Documentation for the prior charge that can uniquely identify the charge,
             * such as a receipt, shipping label, work order, etc. This document should be paired with a similar
             * document from the disputed payment that proves the two payments are separate. [Expandable]
             */
            duplicate_charge_documentation?: string;

            /**
             * An explanation of the difference between the disputed charge and the prior charge that appears to be a duplicate.
             */
            duplicate_charge_explanation?: string;

            /**
             * The Stripe ID for the prior charge which appears to be a duplicate of the disputed charge.
             */
            duplicate_charge_id?: string;

            /**
             * A description of the product or service which was sold.
             */
            product_description?: string;

            /**
             * (ID of a file upload) Any receipt or message sent to the customer notifying them of the charge. [Expandable]
             */
            receipt?: string;

            /**
             * (ID of a file upload) Your refund policy, as shown to the customer. [Expandable]
             */
            refund_policy?: string;

            /**
             * Documentation demonstrating that the customer was shown your refund policy prior to purchase.
             */
            refund_policy_disclosure?: string;

            /**
             * A justification for why the customer is not entitled to a refund.
             */
            refund_refusal_explanation?: string;

            /**
             * The date on which the customer received or began receiving the purchased service, in a clear human-readable format.
             */
            service_date?: string;

            /**
             * (ID of a file upload) Documentation showing proof that a service was provided to the customer. This could
             * include a copy of a signed contract, work order, or other form of written agreement.
             */
            service_documentation?: string;

            /**
             * The address to which a physical product was shipped. You should try to include as much complete address information as possible.
             */
            shipping_address?: string;

            /**
             * The delivery service that shipped a physical product, such as Fedex, UPS, USPS, etc. If multiple carriers were used
             * for this purchase, please separate them with commas.
             */
            shipping_carrier?: string;

            /**
             * The date on which a physical product began its route to the shipping address, in a clear human-readable format.
             */
            shipping_date?: string;

            /**
             * (ID of a file upload) Documentation showing proof that a product was shipped to the customer at the same address
             * the customer provided to you. This could include a copy of the shipment receipt, shipping label, etc, and should
             * show the full shipping address of the customer, if possible. [Expandable]
             */
            shipping_documentation?: string;

            /**
             * The tracking number for a physical product, obtained from the delivery service. If multiple tracking numbers
             * were generated for this purchase, please separate them with commas.
             */
            shipping_tracking_number?: string;

            /**
             * (ID of a file upload) Any additional evidence or statements. [Expandable]
             */
            uncategorized_file?: string;

            /**
             * Any additional evidence or statements.
             */
            uncategorized_text?: string;
        }

        interface IDisputeUpdateOptions extends IDataOptionsWithMetadata {
            /**
             * Evidence to upload to respond to a dispute. Updating any field in the hash will submit all fields in the hash for review.
             */
            evidence?: IDisputeEvidence;
        }
    }

    namespace events {
        interface IEvent extends IResourceObject {
            /**
             * Value is "event"
             */
            object: "event";

            /**
             * The Stripe API version used to render data.
             * Note: this property is populated for events on or after October 31, 2014.
             */
            api_version: string;

            created: number;

            /**
             * Hash containing data associated with the event.
             */
            data: {
                /**
                 * describes the object the event is about. For example, an
                 * invoice.created event will have a full invoice object as the value of
                 * the object key.
                 */
                object: IObject;

                previous_attributes?: {};
            };

            livemode: boolean;

            /**
             * Number of webhooks yet to be delivered successfully (return a 20x response) to the URLs you’ve specified.
             *
             * positive integer or zero
             */
            pending_webhooks: number;

            /**
             * ID of the API request that caused the event. If null, the event was
             * automatic (e.g. Stripe’s automatic subscription handling). Request logs are
             * available in the dashboard but currently not in the API. Note: this property
             * is populated for events on or after April 23, 2013.
             */
            request?: string;

            /**
             * Description of the event: e.g. invoice.created, charge.refunded, etc.
             */
            type: string;
        }

        interface IEventListOptions extends IListOptionsCreated {
            /**
             * A string containing a specific event name, or group of events using * as a
             * wildcard. The list will be filtered to include only events with a matching
             * event property
             */
            type: string;
        }
     }

    namespace fileUploads {
        interface IFileUpdate extends IResourceObject {
            /**
             * Value is "file_upload"
             */
            object: "file_upload";

            created: number;

            /**
             * The purpose of the uploaded file. Possible values are "business_logo",
             * "dispute_evidence", "identity_document", "incorporation_article",
             * "incorporation_document".
             */
            purpose: IPurpose;

            /**
             * The size in bytes of the file upload object.
             */
            size: number;

            /**
             * The type of the file returned. Returns one of the following:
             * pdf, jpg, png.
             */
            type: "pdf" | "jpg" | "png";

            /**
             * A read-only URL where the uploaded file can be accessed. Will be nil
             * unless the uploaded file has one of the following purposes:
             *  business_logo, dispute_evidence, incorporation_document.
             * Also nil if retrieved with the publishable API key.
             */
            url: string;
        }

        interface IFileUploadCreationOptions extends IDataOptions {
            purpose: IPurpose;
            file: {
                data: string | Buffer;
                name: string;
                type: string | "application/octet-stream";
            };
        }

        interface IFileUploadListOptions extends IListOptionsCreated {
            /**
             * The file purpose to filter queries by. If none is provided, files will not be
             * filtered by purpose.
             */
            purpose: IPurpose;
        }

        type IPurpose = "business_logo" | "dispute_evidence" | "identity_document" | "incorporation_article" | "incorporation_document";
     }

    namespace invoices {
        /**
         * Invoices are statements of what a customer owes for a particular billing period, including subscriptions,
         * invoice items, and any automatic proration adjustments if necessary. Once an invoice is created, payment
         * is automatically attempted. Note that the payment, while automatic, does not happen exactly at the time of
         * invoice creation. If you have configured webhooks, the invoice will wait until one hour after the last
         * webhook is successfully sent (or the last webhook times out after failing). Any customer credit on the
         * account is applied before determining how much is due for that invoice (the amount that will be actually
         * charged). If the amount due for the invoice is less than 50 cents (the minimum for a charge), we add the
         * amount to the customer's running account balance to be added to the next invoice. If this amount is
         * negative, it will act as a credit to offset the next invoice. Note that the customer account balance does
         * not include unpaid invoices; it only includes balances that need to be taken into account when calculating
         * the amount due for the next invoice.
         */
        interface IInvoice extends IResourceObject {
            /**
             * Value is 'invoice'
             */
            object: "invoice";

            /**
             * Final amount due at this time for this invoice. If the invoice's total is smaller than the minimum charge
             * amount, for example, or if there is account credit that can be applied to the invoice, the amount_due may
             * be 0. If there is a positive starting_balance for the invoice (the customer owes money), the amount_due
             * will also take that into account. The charge that gets generated for the invoice will be for the amount
             * specified in amount_due.
             */
            amount_due: number;

            /**
             * The amount, in cents, that was paid.
             */
            amount_paid: number;

            /**
             * The amount remaining, in cents, that is due.
             */
            amount_remaining: number;

            /**
             * The fee in cents that will be applied to the invoice and transferred to the application owner's
             * Stripe account when the invoice is paid.
             */
            application_fee: number;

            /**
             * Number of payment attempts made for this invoice, from the perspective of the payment retry schedule. Any
             * payment attempt counts as the first attempt, and subsequently only automatic retries increment the attempt
             * count. In other words, manual payment attempts after the first attempt do not affect the retry schedule.
             */
            attempt_count: number;

            /**
             * Whether or not an attempt has been made to pay the invoice. An invoice is not attempted until 1 hour after
             * the invoice.created webhook, for example, so you might not want to display that invoice as unpaid to your
             * users.
             */
            attempted: boolean;

            /**
             * Either charge_automatically, or send_invoice. When charging automatically, Stripe will attempt to pay this invoice using the default source attached to the customer. When sending an invoice, Stripe will email this invoice to the customer with payment instructions.
             */
            billing: "charge_automatically" | "send_invoice";

            /**
             * Indicates the reason why the invoice was created. subscription_cycle indicates an invoice created by a subscription advancing into a new period. subscription_update indicates an invoice created due to creating or updating a subscription. subscription is set for all old invoices to indicate either a change to a subscription or a period advancement. manual is set for all invoices unrelated to a subscription (for example: created via the invoice editor). The upcoming value is reserved for simulated invoices per the upcoming invoice endpoint.
             */
            billing_reason: "subscription_cycle" | "subscription_update" | "subscription" | "manual" | "upcoming";

            /**
             * ID of the latest charge generated for this invoice, if any. [Expandable]
             */
            charge: string | charges.ICharge;

            /**
             * Whether or not the invoice is still trying to collect payment. An invoice is closed if it's either paid or
             * it has been marked closed. A closed invoice will no longer attempt to collect payment.
             */
            closed: boolean;

            /**
             * Three-letter ISO currency code, in lowercase. Must be a supported currency.
             */
            currency: string;

            customer: string;

            /**
             * Time at which the object was created. Measured in seconds since the Unix epoch.
             */
            date: number;

            /**
             * An arbitrary string attached to the object. Often useful for displaying to users.
             */
            description: string;

            discount: coupons.IDiscount;

            /**
             * The date on which payment for this invoice is due. This value will be null for invoices where billing=charge_automatically.
             */
            due_date: number | null;

            /**
             * Ending customer balance after attempting to pay invoice. If the invoice has not been attempted yet,
             * this will be null.
             */
            ending_balance: number | null;

            /**
             * Whether or not the invoice has been forgiven. Forgiving an invoice instructs us to update the subscription
             * status as if the invoice were succcessfully paid. Once an invoice has been forgiven, it cannot be unforgiven
             * or reopened
             */
            forgiven: boolean;

            /**
             * The URL for the hosted invoice page, which allows customers to view and pay an invoice. If the invoice has not been frozen yet, this will be null.
             */
            hosted_invoice_url: string | null;

            /**
             * The link to download the PDF for the invoice. If the invoice has not been frozen yet, this will be null.
             */
            invoice_pdf: string | null;

            /**
             * The individual line items that make up the invoice.
             *
             * lines is sorted as follows: invoice items in reverse chronological order, followed by the subscription, if any.
             */
            lines: IList<IInvoiceLineItem>;

            /**
             * Has the value true if the object exists in live mode or the value false if the object exists in test mode.
             */
            livemode: boolean;

            /**
             * Set of key-value pairs that you can attach to an object. This can be useful for storing additional information about the object in a structured format.
             */
            metadata: IMetadata;

            /**
             * The time at which payment will next be attempted.
             */
            next_payment_attempt: number;

            /**
             * A unique, identifying string that appears on emails sent to the customer for this invoice. This starts with the customer’s unique invoice_prefix if it is specified.
             */
            number: string;

            /**
             * Whether or not payment was successfully collected for this invoice. An invoice can be paid (most commonly)
             * with a charge or with credit from the customer's account balance.
             */
            paid: boolean;

            /**
             * End of the usage period during which invoice items were added to this invoice
             */
            period_end: number;

            /**
             * Start of the usage period during which invoice items were added to this invoice
             */
            period_start: number;

            /**
             * This is the transaction number that appears on email receipts sent for this invoice.
             */
            receipt_number: string;

            /**
             * Starting customer balance before attempting to pay invoice. If the invoice has not been attempted yet,
             * this will be the current customer balance.
             */
            starting_balance: number;

            /**
             * Extra information about an invoice for the customer's credit card statement.
             */
            statement_descriptor: string;

            /**
             * The subscription that this invoice was prepared for, if any.
             */
            subscription: string | subscriptions.ISubscription;

            /**
             * Only set for upcoming invoices that preview prorations. The time used to calculate prorations.
             */
            subscription_proration_date: number;

            /**
             * Total of all subscriptions, invoice items, and prorations on the invoice before any discount is applied
             */
            subtotal: number;

            /**
             * The amount of tax included in the total, calculated from tax_percent and the subtotal. If no tax_percent
             * is defined, this value will be null.
             */
            tax: number | null;

            /**
             * This percentage of the subtotal has been added to the total amount of the invoice, including invoice line
             * items and discounts. This field is inherited from the subscription's tax_percent field, but can be changed
             * before the invoice is paid. This field defaults to null.
             */
            tax_percent: number | null;

            /**
             * Total after discount
             */
            total: number;

            /**
             * The time at which webhooks for this invoice were successfully delivered (if the invoice had no webhooks to
             * deliver, this will match date). Invoice payment is delayed until webhooks are delivered, or until all webhook
             * delivery attempts have been exhausted.
             */
            webhooks_delivered_at: number;
        }

        interface IInvoiceLineItem extends IResourceObject {
            /**
             * The ID of the source of this line item, either an invoice item or a subscription
             */
            id: string;

            /**
             * Value is "line_item"
             */
            object: "line_item";

            /**
             * The amount, in cents/pence
             */
            amount: number;

            currency: string;

            /**
             * A text description of the line item, if the line item is an invoice item
             */
            description: string;

            /**
             * If true, discounts will apply to this line item. Always false for prorations.
             */
            discountable: boolean;

            /**
             * Whether or not this is a test line item
             */
            livemode: boolean;

            metadata: IMetadata;

            /**
             * The period this line_item covers. For subscription line items, this is the subscription period. For prorations, this starts when
             * the proration was calculated, and ends at the period end of the subscription. For invoice items, this is the time at which the
             * invoice item was created, so the period start and end are the same time.
             */
            period: IPeriod;

            /**
             * The plan of the subscription, if the line item is a subscription or a proration
             */
            plan: plans.IPlan;

            /**
             * Whether or not this is a proration
             */
            proration: boolean;

            /**
             * The quantity of the subscription, if the line item is a subscription or a proration
             */
            quantity: number;

            /**
             * When type is invoiceitem, the subscription that the invoice item pertains to, if any. Left blank when
             * type is already subscription, as it'd be redundant with id.
             */
            subscription: string;

            /**
             * A string identifying the type of the source of this line item, either an invoiceitem or a subscription
             */
            type: "invoiceitem" | "subscription";
        }

        interface IInvoiceCreationOptions extends IDataOptionsWithMetadata {
            customer: string;

            /**
             * A fee in pence that will be applied to the invoice and transferred to the application owner’s Stripe account.
             * The request must be made with an OAuth key or the Stripe-Account header in order to take an application fee.
             * For more information, see the application fees documentation.
             */
            application_fee?: number;

            description?: string;

            /**
             * Extra information about a charge for the customer’s credit card statement.
             */
            statement_descriptor?: string;

            /**
             * The ID of the subscription to invoice. If not set, the created invoice will include all pending invoice items for
             * the customer. If set, the created invoice will exclude pending invoice items that pertain to other subscriptions.
             */
            subscription?: string;

            /**
             * The percent tax rate applied to the invoice, represented as a decimal number.
             */
            tax_percent?: number;
        }

        interface IInvoiceUpdateOptions extends IDataOptionsWithMetadata {
            /**
             * A fee in pence that will be applied to the invoice and transferred to the application owner’s Stripe account.
             * The request must be made with an OAuth key or the Stripe-Account header in order to take an application fee.
             * For more information, see the application fees documentation.
             */
            application_fee?: number;

            /**
             * Boolean representing whether an invoice is closed or not. To close an invoice, pass true.
             */
            closed?: boolean;

            description?: string;

            /**
             * Boolean representing whether an invoice is forgiven or not. To forgive an invoice, pass true. Forgiving an invoice
             * instructs us to update the subscription status as if the invoice were successfully paid. Once an invoice has been
             * forgiven, it cannot be unforgiven or reopened.
             */
            forgiven?: boolean;

            /**
             * Extra information about a charge for the customer’s credit card statement.
             */
            statement_descriptor?: string;

            /**
             * The percent tax rate applied to the invoice, represented as a decimal number.
             */
            tax_percent?: number;
        }

        interface IInvoicePayOptions extends IDataOptionsWithMetadata {
            /**
             * A payment source to be charged. The source must be the ID of a source
             * belonging to the customer associated with the invoice being paid.
             */
            source?: sources.ISourceCreationOptions;
        }

        interface IInvoiceListOptions extends IListOptions {
            /**
             * The identifier of the customer whose invoices to return. If none is provided, all invoices will be returned.
             */
            customer?: string;

            date?: IDateFilter;
        }

        interface IInvoiceLineItemRetrievalOptions extends IListOptions {
            coupon?: string;

            /**
             * In the case of upcoming invoices, the customer of the upcoming invoice is required. In other cases it is ignored.
             */
            customer?: string;

            /**
             * In the case of upcoming invoices, the subscription of the upcoming invoice is optional. In other cases it is ignored.
             */
            subscription?: string;

            subscription_plan?: string;
            subscription_prorate?: boolean;
            subscription_proration_date?: number;
            subscription_quantity?: number;
            subscription_trial_end?: number;
        }

        interface IInvoiceUpcomingOptions extends IDataOptions {
            /**
             * The code of the coupon to apply. If a subscription or subscription_plan is provided, the invoice returned will preview updating
             * or creating a subscription with that coupon. Otherwise, it will preview applying that coupon to the customer for the next upcoming
             * invoice from among the customer’s subscriptions.
             */
            coupon?: string;

            /**
             * The identifier of the subscription for which you’d like to retrieve the upcoming invoice. If not provided, but a subscription_plan
             * is provided, you will preview creating a subscription to that plan. If neither subscription nor subscription_plan is provided, you
             * will retrieve the next upcoming invoice from among the customer’s subscriptions.
             */
            subscription?: string;

            /**
             * If set, the invoice returned will preview updating the subscription given to this plan, or creating a new subscription to this plan
             * if no subscription is given.
             */
            subscription_plan?: string;

            /**
             * If previewing an update to a subscription, this decides whether the preview will show the result of applying prorations or not. If
             * set, one of subscription_plan or subscription, and one of subscription_plan, subscription_quantity or subscription_trial_end are
             * required.
             */
            subscription_prorate?: boolean;

            /**
             * If previewing an update to a subscription, and doing proration, subscription_proration_date forces the proration to be calculated as
             * though the update was done at the specified time. The time given must be within the current subscription period, and cannot be
             * before the subscription was on its current plan.If set, subscription, and one of subscription_plan, subscription_quantity or
             * subscription_trial_end are required. Also, subscription_proration cannot be set to false.
             */
            subscription_proration_date?: number;

            /**
             * If provided, the invoice returned will preview updating or creating a subscription with that quantity. If set, one of subscription_plan
             * or subscription is required.
             */
            subscription_quantity?: number;

            /**
             * If provided, the invoice returned will preview updating or creating a subscription with that trial end. If set, one of subscription_plan
             * or subscription is required.
             */
            subscription_trial_end?: number;
        }

        interface IPeriod {
            /**
             * The period start date
             */
            start: number;
            /**
             * The period end date
             */
            end: number;
        }
    }

    namespace invoiceItems {
        interface InvoiceItem extends IResourceObject {
            /**
             * Value is "invoiceitem"
             */
            object: "invoiceitem";

            amount: number;
            currency: string;
            customer: string;
            date: number;
            description: string;

            /**
             * If true, discounts will apply to this invoice item. Always false for prorations.
             */
            discountable: boolean;

            /**
             * If null, the invoice item is pending and will be included in the upcoming invoice.
             */
            invoice: string | null;
            livemode: boolean;
            metadata: IMetadata;

            period: invoices.IPeriod;

            /**
             * If the invoice item is a proration, the plan of the subscription that the proration was computed for.
             */
            plan: plans.IPlan;

            /**
             * Whether or not the invoice item was created automatically as a proration adjustment when the customer switched plans
             */
            proration: boolean;

            /**
             * If the invoice item is a proration, the quantity of the subscription that the proration was computed for.
             */
            quantity: number;

            /**
             * The subscription that this invoice item has been created for, if any.
             */
            subscription: string | subscriptions.ISubscription;
        }

        interface InvoiceItemCreationOptions extends IDataOptionsWithMetadata {
            /**
             * The integer amount in cents of the charge to be applied to the upcoming invoice. If you want to apply a credit to the customer’s
             * account, pass a negative amount.
             */
            amount: number;

            /**
             * 3-letter ISO code for currency.
             */
            currency: string;

            /**
             * The ID of the customer who will be billed when this invoice item is billed.
             */
            customer: string;

            /**
             * An arbitrary string which you can attach to the invoice item. The description is displayed in the invoice for easy tracking.
             * This can be unset by updating the value to null and then saving.
             */
            description?: string;

            /**
             * Controls whether discounts apply to this invoice item. Defaults to false for prorations or negative invoice items, and true for
             * all other invoice items.
             */
            discountable?: boolean;

            /**
             * The ID of an existing invoice to add this invoice item to. When left blank, the invoice item will be added to the next upcoming
             * scheduled invoice. Use this when adding invoice items in response to an invoice.created webhook. You cannot add an invoice item
             * to an invoice that has already been paid, attempted or closed.
             */
            invoice?: string;

            /**
             * The ID of a subscription to add this invoice item to. When left blank, the invoice item will be be added to the next upcoming
             * scheduled invoice. When set, scheduled invoices for subscriptions other than the specified subscription will ignore the invoice
             * item. Use this when you want to express that an invoice item has been accrued within the context of a particular subscription.
             */
            subscription?: string;
        }

        interface InvoiceItemUpdateOptions extends IDataOptionsWithMetadata {
            /**
             * The integer amount in cents/pence of the charge to be applied to the upcoming invoice. If you want to apply a credit to the customer's
             * account, pass a negative amount.
             */
            amount?: number;

            /**
             * An arbitrary string which you can attach to the invoice item. The description is displayed in the invoice for easy tracking. This can be
             * unset by updating the value to null and then saving.
             */
            description?: string;

            /**
             * Controls whether discounts apply to this invoice item. Defaults to false for prorations or negative invoice items, and true for all other
             * invoice items. Cannot be set to true for prorations.
             */
            discountable?: boolean;
        }

        interface InvoiceItemListOptions extends IListOptionsCreated {
            /**
             * The identifier of the customer whose invoice items to return. If none is provided, all invoice items will be returned.
             */
            customer?: string;
        }
    }

    namespace orders {
        interface IOrder extends IResourceObject {
            /**
             * Value is "order"
             */
            object: "order";

            /**
             * A positive integer in the smallest currency unit (that is, 100 cents for $1.00, or 1 for ¥1, Japanese Yen being a 0-decimal
             * currency) representing the total amount for the order.
             */
            amount: number;

            /**
             * A positive integer in the smallest currency unit (that is, 100 cents for $1.00, or 1 for ¥1, Japanese Yen being a 0-decimal
             * currency) representing the total amount returned for the order thus far.
             */
            amount_returned: number;

            /**
             * ID of the Connect Application that created the order.
             */
            application: string;

            application_fee: number;

            /**
             * The ID of the payment used to pay for the order. Present if the order status is paid, fulfilled, or refunded. [Expandable]
             */
            charge: string | charges.ICharge;

            created: number;

            /**
             * 3-letter ISO code representing the currency in which the order was made.
             */
            currency: string;

            /**
             * The customer used for the order. [Expandable]
             */
            customer: string | customers.ICustomer;

            /**
             * The email address of the customer placing the order.
             */
            email: string;

            external_coupon_code: string;

            /**
             * List of items constituting the order.
             */
            items: IOrderItem[];

            livemode: boolean;
            metadata: IMetadata;

            /**
             * The shipping method that is currently selected for this order, if any. If present, it is equal to one of the ids of shipping methods
             * in the shipping_methods array. At order creation time, if there are multiple shipping methods, Stripe will automatically selected
             * the first method.
             */
            selected_shipping_method: string;

            /**
             * The shipping address for the order. Present if the order is for goods to be shipped.
             */
            shipping: IShippingInformation;

            /**
             * A list of supported shipping methods for this order. The desired shipping method can be specified either by updating the order, or
             * when paying it.
             */
            shipping_methods: IShippingMethod[];

            status: OrderStatus;

            /**
             * The timestamps at which the order status was updated
             */
            status_transitions: {
                canceled: number;
                fulfiled: number;
                paid: number;
                returned: number;
            };

            updated: number;
        }

        interface IOrderItem extends IObject {
            /**
             * value is "order_item"
             */
            object: "order_item";

            /**
             * A positive integer in the smallest currency unit (that is, 100 cents for $1.00, or 1 for ¥1, Japanese Yen being a 0-decimal currency)
             * representing the total amount for the line item.
             */
            amount: number;

            /**
             * 3-letter ISO code representing the currency of the line item.
             */
            currency: string;

            /**
             * Description of the line item, meant to be displayable to the user (e.g., "Express shipping").
             */
            description: string;

            /**
             * The ID of the associated object for this line item. Expandable if not null (e.g., expandable to a SKU). [Expandable]
             */
            parent: string | skus.ISku;

            /**
             * A positive integer representing the number of instances of parent that are included in this order item.
             * Applicable/present only if type is sku.
             */
            quantity: number;

            /**
             * The type of line item. One of "sku", "tax", "shipping", or "discount".
             */
            type: "sku" | "tax" | "shipping" | "discount" ;
        }

        interface IOrderCreationOptions extends IDataOptionsWithMetadata {
            /**
             * 3-letter ISO code representing the currency in which the order should be made. Stripe will validate that all entries in items match
             * the currency specified here.
             */
            currency: string;

            /**
             * A coupon code that represents a discount to be applied to this order. Must be one-time duration and in same currency as the order.
             */
            coupon?: string;

            /**
             * The ID of an existing customer to use for this order. If provided, the customer email and shipping address will be used to create
             * the order. Subsequently, the customer will also be charged to pay the order. If email or shipping are also provided, they will
             * override the values retrieved from the customer object.
             */
            customer?: string;

            /**
             * The email address of the customer placing the order.
             */
            email?: string;

            /**
             * List of items constituting the order.
             */
            items?: IOrderItemCreationHash[];

            /**
             * Shipping address for the order. Required if any of the SKUs are for products that have shippable set to true.
             */
            shipping?: IShippingInformation;
        }

        interface IOrderUpdateOptions extends IDataOptionsWithMetadata {
            /**
             * A coupon code that represents a discount to be applied to this order. Must be one-time duration and in same currency as the order.
             */
            coupon?: string;

            /**
             * The shipping method to select for fulfilling this order. If specified, must be one of the ids of a shipping method in the
             * shipping_methods array. If specified, will overwrite the existing selected shipping method, updating items as necessary.
             */
            selected_shipping_method?: string;

            status: OrderStatus;
        }

        interface IOrderPayOptions extends IDataOptionsWithMetadata {
            /**
             * The ID of an existing customer that will be charged in this request.
             *
             * Either customer or source is required
             */
            customer?: string;

            /**
             * A payment source to be charged, such as a credit card. If you also pass a customer ID, the source must be the ID of a source belonging
             * to the customer. Otherwise, if you do not pass a customer ID, the source you provide must either be a token, like the ones returned
             * by Stripe.js, or a object containing a user's credit card details, with the options described below. Although not all information is
             * required, the extra info helps prevent fraud.
             *
             * Either source or customer is required
             */
            source?: sources.ISourceCreationOptions;

            /**
             * A fee in cents/pence that will be applied to the order and transferred to the application owner's Stripe account. To use an application
             * fee, the request must be made on behalf of another account, using the Stripe-Account header or OAuth key. For more information, see
             * the application fees documentation.
             */
            application_fee?: number;

            /**
             * The email address of the customer placing the order. If a customer is specified, that customer's email address will be used.
             *
             * Optional, but required if not previously specified.
             */
            email?: string;
        }

        interface IOrderListOptions extends IListOptionsCreated {
            /**
             * Only return orders for the given customer
             */
            customer?: string;

            /**
             * Only return orders with the given IDs
             */
            ids?: string[];

            /**
             * Only return orders that have the given status. One of "created", "paid", "fulfilled", or "refunded".
             */
            status: OrderStatus;

            /**
             * Filter orders based on when they were "paid", "fulfilled", "canceled", or "returned"
             */
            status_transitions?: {
                /**
                 * A filter on the list based on the object canceled field. The value can be a string with an integer Unix timestamp,
                 * or it can be a dictionary with the following options:
                 */
                canceled?: IDateFilter;

                /**
                 * A filter on the list based on the object fulfilled field. The value can be a string with an integer Unix timestamp,
                 * or it can be a dictionary with the following options:
                 */
                fulfilled?: IDateFilter;

                /**
                 * A filter on the list based on the object paid field. The value can be a string with an integer Unix timestamp,
                 * or it can be a dictionary with the following options:
                 */
                paid?: IDateFilter;

                /**
                 * A filter on the list based on the object returned field. The value can be a string with an integer Unix timestamp,
                 * or it can be a dictionary with the following options:
                 */
                returned?: IDateFilter;
            };
        }

        interface IOrderItemCreationHash {
            /**
             * A positive integer in the smallest currency unit (that is, 100 cents for $1.00, or 1 for ¥1, Japanese Yen being a 0-decimal currency)
             * representing the total amount for the line item.
             */
            amount?: number;

            /**
             * 3-letter ISO code representing the currency of the line item.
             */
            currency?: string;

            /**
             * Description of the line item, meant to be displayable to the user (e.g., "Express shipping").
             */
            description?: string;

            /**
             * The ID of the SKU being ordered.
             */
            parent: string;

            /**
             * The quantity of this order item. When type is sku, this is the number of instances of the SKU to be ordered.
             */
            quantity?: number;

            /**
             * The type of line item. One of "sku", "tax", "shipping", or "discount".
             */
            type?: "sku" | "tax" | "shipping" | "discount" ;
        }

        interface IShippingMethod {
            id: string;

            /**
             * A positive integer in the smallest currency unit (that is, 100 cents for $1.00, or 1 for ¥1, Japanese Yen being a 0-decimal currency)
             * representing the total amount for the line item.
             */
            amount: number;

            /**
             * 3-letter ISO code representing the currency of the line item.
             */
            currency: string;

            /**
             * The estimated delivery date for the given shipping method. Can be either a specific date or a range.
             */
            delivery_estimate: {
                /**
                 * If type is "exact", date will be the expected delivery date in the format YYYY-MM-DD
                 */
                date: string;

                /**
                 * If type is "range", earliest will be be the earliest delivery date in the format YYYY-MM-DD
                 */
                earliest: string;

                /**
                 * If type is "range", latest will be the latest delivery date in the format YYYY-MM-DD
                 */
                latest: string;

                /**
                 * The type of estimate. Must be either "range" or "exact"
                 */
                type: "range" | "exact";
            };

            /**
             * Description of the line item, meant to be displayable to the user (e.g., "Express shipping").
             */
            description: string;
        }

        /**
         * Current order status. One of created, paid, canceled, fulfilled, or returned. More detail in the Relay API Overview.
         */
        type OrderStatus = "created" | "paid" | "canceled" | "fulfilled" | "returned";
    }

    namespace payouts {
        interface IPayout extends IResourceObject {
            /**
             * Value is "payout"
             */
            object: "payout";

            /**
             * Amount (in cents) to be transferred to your bank account or debit card
             */
            amount: number;

            /**
             * Date the payout is expected to arrive in the bank. This factors in delays like weekends or bank holidays
             */
            arrival_date: number;

            /**
             * Balance transaction that describes the impact of this transfer on your account balance. [Expandable]
             */
            balance_transaction: string | balance.IBalanceTransaction;

            /**
             * Time at which the object was created. Measured in seconds since the Unix epoch
             */
            created: number;

            /**
             * Three-letter ISO currency code, in lowercase. Must be a supported currency.
             * https://stripe.com/docs/currencies
             */
            currency: string;

            /**
             * An arbitrary string attached to the object. Often useful for displaying to users
             */
            description: string;

            /**
             * ID of the bank account or card the payout was sent to. [Expandable]
             */
            destination: string | bankAccounts.IBankAccount | cards.ICardHash;

            /**
             * If the payout failed or was canceled, this will be the ID of the balance
             * transaction that reversed the initial balance transaction, and puts the
             * funds from the failed payout back in your balance. [Expandable]
             */
            failure_balance_transaction: string | balance.IBalanceTransaction;

            /**
             * Error code explaining reason for payout failure if available. See Types of payout failures for a
             * list of failure codes: https://stripe.com/docs/api#payout_failures
             */
            failure_code: string;

            /**
             * Message to user further explaining reason for the payout failure if available
             */
            failure_message: string;

            /**
             * Flag indicating whether the object exists in live mode or test mode
             */
            livemode: boolean;

            /**
             * Set of key/value pairs that you can attach to an object. It can be useful for storing additional
             * information about the object in a structured format.
             */
            metadata: IMetadata;

            /**
             * The method used to send this payout, which can be standard or instant. instant is only supported
             * for payouts to debit cards.
             */
            method: PayoutMethods;

            /**
             * The source balance this payout came from.
             * One of card, bank_account, bitcoin_receiver, or alipay_account
             */
            source_type: "alipay_account" | "bank_account" | "bitcoin_receiver" | "card";

            /**
             * Extra information about a payout to be displayed on the user's bank statement
             */
            statement_descriptor: string;

            /**
             * Current status of the payout (paid, pending, in_transit, canceled or failed).
             * A payout will be pending until it is submitted to the bank, at which point it
             * becomes in_transit. It will then change to paid if the transaction goes through.
             * If it does not go through successfully, its status will change to failed or canceled.
             */
            status: "canceled" | "failed" | "in_transit" | "paid" | "pending";

            /**
             * Can be bank_account or card.
             */
            type: PayoutTypes;
        }

        interface IPayoutCreationOptions extends IDataOptionsWithMetadata {
            /**
             * A positive integer in cents representing how much to payout.
             */
            amount: number;

            /**
             * Three-letter ISO currency code, in lowercase. Must be a supported currency.
             * https://stripe.com/docs/currencies
             */
            currency: string;

            /**
             * An arbitrary string attached to the object. Often useful for displaying to users.
             * This can be unset by updating the value to null and then saving.
             */
            description?: string;

            /**
             * The ID of a bank account or a card to send the payout to. If no destination is supplied,
             * the default external account for the specified currency will be used.
             */
            destination?: string;

            /**
             * The method used to send this payout, which can be standard or instant.
             * instant is only supported for payouts to debit cards.
             */
            method?: PayoutMethods;

            /**
             * The source balance to draw this payout from. Balances for different payment sources are
             * kept separately. You can find the amounts with the balances API.
             * Valid options are: alipay_account, bank_account, and card.
             */
            source_type?: "alipay_account" | "bank_account" | "card";

            /**
             * A string to be displayed on the recipient’s bank or card statement. This may be at most 22 characters.
             * Attempting to use a statement_descriptor longer than 22 characters will return an error.
             * Note: Most banks will truncate this information and/or display it inconsistently. Some may not display it at all.
             */
            statement_descriptor?: string;
        }

        interface IPayoutListOptions extends IListOptionsCreated {
            arrival_date?: string | IDateFilter;
            destination?: string;
            status?: "canceled" | "failed" | "paid" | "pending";
        }

        type PayoutMethods = "instant" | "standard";
        type PayoutTypes = "bank_account" | "card";
    }

    namespace plans {
        interface ITier {
            /**
             * Per unit price for units relevant to the tier.
             */
            amount: number;

            /**
             * Up to and including to this quantity will be contained in the tier.
             */
            up_to: number;
        }

        interface ITransformUsage {
            /**
             * Divide usage by this number.
             */
            divide_by: number;

            /**
             * After division, either round the result `up` or `down`.
             */
            round: "up" | "down";
        }

        /**
         * A subscription plan contains the pricing information for different products and feature levels on your site.
         * For example, you might have a $10/month plan for basic features and a different $20/month plan for premium features.
         */
        interface IPlan extends IResourceObject {
            /**
             * Value is "plan"
             */
            object: "plan";

            /**
             * Whether the plan is currently available for new subscriptions.
             */
            active: boolean;

            /**
             * Specifies a usage aggregation strategy for plans of `usage_type=metered`. Allowed values are `sum` for summing up all usage during a period, `last_during_period` for picking the last usage record reported within a period, `last_ever` for picking the last usage record ever (across period bounds) or `max` which picks the usage record with the maximum reported usage during a period. Defaults to `sum`.
             */
            aggregate_usage: "sum" | "last_during_period" | "last_ever" | "max" | null;

            /**
             * The amount in cents to be charged on the interval specified
             */
            amount: number;

            /**
             * Describes how to compute the price per period. Either `per_unit` or `tiered`. `per_unit` indicates that the fixed amount (specified in `amount`) will be charged per unit in `quantity` (for plans with `usage_type=licensed`), or per unit of total usage (for plans with `usage_type=metered`). `tiered` indicates that the unit pricing will be computed using a tiering strategy as defined using the `tiers` and `tiers_mode` attributes.
             */
            billing_scheme: "per_unit" | "tiered";

            /**
             * Time at which the object was created. Measured in seconds since the Unix epoch.
             */
            created: number;

            /**
             * Three-letter ISO currency code, in lowercase. Must be a supported currency.
             */
            currency: string;

            /**
             * One of `day`, `week`, `month` or `year`. The frequency with which a subscription should be billed.
             */
            interval: IntervalUnit;

            /**
             * The number of intervals (specified in the `interval` property) between subscription billings. For example, `interval=month` and `interval_count=3` bills every 3 months.
             */
            interval_count: number;

            /**
             * Has the value `true` if the object exists in live mode or the value `false` if the object exists in test mode.
             */
            livemode: boolean;

            /**
             * Set of key-value pairs that you can attach to an object. This can be useful for storing additional information about the object in a structured format.
             */
            metadata: IMetadata;

            /**
             * A brief description of the plan, hidden from customers.
             */
            nickname: string | null;

            /**
             * The product whose pricing this plan determines. [Expandable]
             */
            product?: string | products.IProduct;

            /**
             * Each element represents a pricing tier. This parameter requires `billing_scheme` to be set to `tiered`. See also the documentation for `billing_scheme`.
             */
            tiers: ITier[] | null;

            /**
             * Defines if the tiering price should be `graduated` or `volume` based. In `volume`-based tiering, the maximum quantity within a period determines the per unit price, in `graduated` tiering pricing can successively change as the quantity grows.
             */
            tiers_mode: "graduated" | "volume" | null;

            /**
             * Apply a transformation to the reported usage or set quantity before computing the billed price. Cannot be combined with `tiers`.
             */
            transform_usage: ITransformUsage | null;

            /**
             * Default number of trial days when subscribing a customer to this plan using `trial_from_plan=true`.
             */
            trial_period_days: number;

            /**
             * Configures how the quantity per period should be determined, can be either `metered` or `licensed`. `licensed` will automatically bill the `quantity` set for a plan when adding it to a subscription, `metered` will aggregate the total usage based on usage records. Defaults to `licensed`.
             */
            usage_type: "metered" | "licensed";
        }

        interface IPlanCreationOptions extends IDataOptionsWithMetadata {
            /**
             * An identifier randomly generated by Stripe. Used to identify this plan when subscribing a customer. You can optionally override this
             * ID, but the ID must be unique across all plans in your Stripe account. You can, however, use the same plan ID in both live and test
             * modes.
             */
            id?: string;

            /**
             * A positive integer in cents/pence (or 0 for a free plan) representing how much to charge (on a recurring basis).
             */
            amount: number;

            /**
             * 3-letter ISO code for currency.
             */
            currency: string;

            /**
             * Specifies billing frequency. Either "day", "week", "month" or "year".
             */
            interval: IntervalUnit;

            /**
             * The product whose pricing the created plan will represent. This can either be the ID of an existing product, or a dictionary containing
             * fields used to create a service product.
             */
            product: string | IPlanCreationOptionsProductHash;

            /**
             * The number of intervals between each subscription billing. For example, interval=month and interval_count=3 bills every 3 months.
             * Maximum of one year interval allowed (1 year, 12 months, or 52 weeks).
             */
            interval_count?: number;

            /**
             * A brief description of the plan, hidden from customers.
             */
            nickname?: string;

            /**
             * Specifies a usage aggregation strategy for plans of `usage_type=metered`. Allowed values are `sum` for summing up all usage during a period, `last_during_period` for picking the last usage record reported within a period, `last_ever` for picking the last usage record ever (across period bounds) or `max` which picks the usage record with the maximum reported usage during a period. Defaults to `sum`.
             */
            aggregate_usage?: "sum" | "last_during_period" | "last_ever" | "max";

            /**
             * Describes how to compute the price per period. Either `per_unit` or `tiered`. `per_unit` indicates that the fixed amount (specified in `amount`) will be charged per unit in `quantity` (for plans with `usage_type=licensed`), or per unit of total usage (for plans with `usage_type=metered`). `tiered` indicates that the unit pricing will be computed using a tiering strategy as defined using the `tiers` and `tiers_mode` attributes.
             */
            billing_scheme?: "per_unit" | "tiered";

            /**
             * Has the value `true` if the object exists in live mode or the value `false` if the object exists in test mode.
             */
            livemode?: boolean;

            /**
             * Set of key-value pairs that you can attach to an object. This can be useful for storing additional information about the object in a structured format.
             */
            metadata?: IMetadata;

            /**
             * Each element represents a pricing tier. This parameter requires `billing_scheme` to be set to `tiered`. See also the documentation for `billing_scheme`.
             */
            tiers?: ITier[];

            /**
             * Defines if the tiering price should be `graduated` or `volume` based. In `volume`-based tiering, the maximum quantity within a period determines the per unit price, in `graduated` tiering pricing can successively change as the quantity grows.
             */
            tiers_mode?: "graduated" | "volume";

            /**
             * Apply a transformation to the reported usage or set quantity before computing the billed price. Cannot be combined with `tiers`.
             */
            transform_usage?: ITransformUsage;

            /**
             * Default number of trial days when subscribing a customer to this plan using `trial_from_plan=true`.
             */
            trial_period_days?: number;

            /**
             * Configures how the quantity per period should be determined, can be either `metered` or `licensed`. `licensed` will automatically bill the `quantity` set for a plan when adding it to a subscription, `metered` will aggregate the total usage based on usage records. Defaults to `licensed`.
             */
            usage_type?: "metered" | "licensed";
        }

        interface IPlanUpdateOptions extends IDataOptionsWithMetadata {
            /**
             * A brief description of the plan, hidden from customers. This can be unset by updating the value to null and then saving.
             */
            nickname?: string;

            /**
             * The product the plan belongs to. Note that after updating, statement descriptors and line items of the plan in active subscriptions will
             * be affected.
             */
            product?: string;
        }

        interface IPlanCreationOptionsProductHash {
            /**
             * The identifier for the product. Must be unique. If not provided, an identifier will be randomly generated.
             */
            id?: string;

            /**
             * The product’s name, meant to be displayable to the customer.
             */
            name: string;

            /**
             * Set of key/value pairs that you can attach to an object. It can be useful for storing additional information about the object in a structured
             * format. Individual keys can be unset by posting an empty value to them. All keys can be unset by posting an empty value to metadata.
             */
            metadata?: IOptionsMetadata;

            /**
             * An arbitrary string to be displayed on your customer’s credit card statement. This may be up to 22 characters. The statement description may not
             * include <>”’ characters, and will appear on your customer’s statement in capital letters. Non-ASCII characters are automatically stripped. While
             * most banks display this information consistently, some may display it incorrectly or not at all.
             */
            statement_descriptor?: string;
        }

        type IntervalUnit = "day" | "week" | "month" | "year";
    }

    namespace products {
        interface IProduct extends IResourceObject {
            /**
             * Value is "product"
             */
            object: "product";

            /**
             * Whether or not the product is currently available for purchase.
             */
            active: boolean;

            /**
             * A list of up to 5 attributes that each SKU can provide values for (e.g. ["color", "size"]).
             */
            attributes: string[];

            /**
             * A short one-line description of the product, meant to be displayable to the customer.
             */
            caption: string;

            /**
             * Time at which the object was created. Measured in seconds since the Unix epoch.
             */
            created: number;

            /**
             * An array of connect application identifiers that cannot purchase this product.
             */
            deactivated_on: string[];

            /**
             * The product’s description, meant to be displayable to the customer.
             */
            description: string;

            /**
             * A list of up to 8 URLs of images for this product, meant to be displayable to the customer.
             */
            images: string[];

            livemode: boolean;
            metadata: IMetadata;

            /**
             * The product’s name, meant to be displayable to the customer.
             */
            name: string;

            package_dimensions: IPackageDimensions;

            /**
             * Whether this product is a shipped good.
             */
            shippable: boolean;

            /**
             * A sublist of active SKUs associated with this product.
             */
            skus: IList<skus.ISku>;

            updated: number;

            /**
             * Extra information about a product which will appear on your customer’s credit card statement. In the case that multiple products are billed
             * at once, the first statement descriptor will be used. Only available on products of type=service.
             */
            statement_descriptor: string;

            /**
             * The type of the product. The product is either of type good, which is eligible for use with Orders and SKUs, or service, which is eligible for
             * use with Subscriptions and Plans.
             */
            type: ProductType;

            /**
             * A URL of a publicly-accessible webpage for this product.
             */
            url: string;
        }

        interface IProductCreationOptions extends IDataOptionsWithMetadata {
            /**
             * The identifier for the product. Must be unique. If not provided, an identifier will be randomly generated.
             * Applicable to both service and good types.
             */
            id?: string;

            /**
             * The product’s name, meant to be displayable to the customer.
             * Applicable to both service and good types.
             */
            name: string;

            /**
             * The type of the product. The product is either of type service, which is eligible for use with Subscriptions
             * and Plans or good, which is eligible for use with Orders and SKUs.
             */
            type: ProductType;

            /**
             * Whether or not the product is currently available for purchase. Defaults to true. May only be set if type=good.
             */
            active?: boolean;

            /**
             * A list of up to 5 alphanumeric attributes that each SKU can provide values for (e.g. ["color", "size"]).
             * Applicable to both service and good types.
             */
            attributes?: string[];

            /**
             * A short one-line description of the product, meant to be displayable to the customer. May only be set if type=good.
             */
            caption?: string;

            /**
             * An array of Connect application names or identifiers that should not be able to order the SKUs for this product.
             * May only be set if type=good.
             */
            deactivate_on?: string[];

            /**
             * The product’s description, meant to be displayable to the customer. May only be set if type=good.
             */
            description?: string;

            /**
             * A list of up to 8 URLs of images for this product, meant to be displayable to the customer. May only be set if type=good.
             */
            images?: string[];

            /**
             * The dimensions of this product for shipping purposes. A SKU associated with this product can override this value by having its own
             * package_dimensions. May only be set if type=good.
             */
            package_dimensions?: IPackageDimensions;

            /**
             * Whether this product is shipped (i.e. physical goods). Defaults to true. May only be set if type=good.
             */
            shippable?: boolean;

            /**
             * A URL of a publicly-accessible webpage for this product. May only be set if type=good.
             */
            url?: string;

            /**
             * An arbitrary string to be displayed on your customer’s credit card statement. This may be up to 22 characters. The statement description
             * may not include <>”’ characters, and will appear on your customer’s statement in capital letters. Non-ASCII characters are automatically
             * stripped. While most banks display this information consistently, some may display it incorrectly or not at all.
             * May only be set if type=service.
             */
            statement_descriptor?: string;
        }

        interface IProductUpdateOptions extends IDataOptionsWithMetadata {
            /**
             * Whether or not the product is available for purchase. Setting this to false also deactivates any active, related SKUs. Setting this to
             * true does not automatically activate any deactivated, related SKUs.
             */
            active?: boolean;

            /**
             * A short one-line description of the product, meant to be displayable to the customer.
             */
            caption?: string;

            /**
             * An array of Connect application names or identifiers that should not be able to order the SKUs for this product. This can be unset
             * by updating the value to null and then saving.
             */
            deactivate_on?: string[];

            /**
             * The product’s description, meant to be displayable to the customer.
             */
            description?: string;

            /**
             * A list of up to 8 URLs of images for this product, meant to be displayable to the customer. This can be unset by updating the value to
             * null and then saving.
             */
            images?: string[];

            /**
             * The product’s name, meant to be displayable to the customer.
             */
            name?: string;

            /**
             * The dimensions of this product for shipping purposes. A SKU associated with this product can override this value by having its own
             * package_dimensions.
             */
            package_dimensions?: IPackageDimensions;

            /**
             * Whether this product is shipped (i.e. physical goods). Defaults to true.
             */
            shippable?: boolean;

            /**
             * A URL of a publicly-accessible webpage for this product.
             */
            url?: string;

            /**
             * An arbitrary string to be displayed on your customer’s credit card statement. This may be up to 22 characters. The statement description
             * may not include <>”’ characters, and will appear on your customer’s statement in capital letters. Non-ASCII characters are automatically
             * stripped. While most banks display this information consistently, some may display it incorrectly or not at all.
             * May only be set if type=service.
             */
            statement_descriptor?: string;
        }

        interface IProductListOptions extends IListOptions {
            /**
             * Only return products that are active or inactive (e.g. pass false to list all inactive products).
             */
            active?: boolean;

            /**
             * Only return products with the given IDs.
             */
            ids?: string[];

            /**
             * Only return products that can be shipped (i.e., physical, not digital products).
             */
            shippable?: boolean;

            /**
             * Only return products with the given url
             */
            url?: string;
        }

        /**
         * The dimensions of this product for shipping purposes. A SKU associated with this product can override this value by having its
         * own package_dimensions
         */
        interface IPackageDimensions {
            /**
             * Height, in inches. Maximum precision is 2 decimal places.
             */
            height: number;
            /**
             * Length, in inches. Maximum precision is 2 decimal places.
             */
            length: number;
            /**
             * Weight, in ounces. Maximum precision is 2 decimal places.
             */
            weight: number;
            /**
             * Width, in inches. Maximum precision is 2 decimal places.
             */
            width: number;
        }

        type ProductType = "service" | "good";
    }

    namespace recipientCards { }

    namespace recipients {
        // tslint:disable-next-line:no-empty-interface
        interface IRecipient extends IResourceObject {
        }
     }

    namespace skus {
        interface ISku extends IResourceObject {
            /**
             * Value is "sku"
             */
            object: "sku";

            /**
             * Whether or not the SKU is available for purchase.
             */
            active: boolean;

            attributes: ISkuAttributes;
            created: number;

            /**
             * 3-letter ISO code for currency.
             */
            currency: string;

            /**
             * The URL of an image for this SKU, meant to be displayable to the customer.
             */
            image: string;

            inventory: IInventory;
            livemode: boolean;
            metadata: IMetadata;

            /**
             * The dimensions of this SKU for shipping purposes.
             */
            package_dimensions: products.IPackageDimensions;

            /**
             * The cost of the item as a positive integer in the smallest currency unit (that is, 100 cents to charge $1.00, or 1 to charge ¥1,
             * Japanese Yen being a 0-decimal currency).
             */
            price: number;

            /**
             * The ID of the product this SKU is associated with. The product must be currently active. [Expandable]
             */
            product: string | products.IProduct;

            updated: number;
        }

        interface ISkuCreationOptions extends IDataOptionsWithMetadata {
            /**
             * The identifier for the SKU. Must be unique. If not provided, an identifier will be randomly generated.
             */
            id?: string;

            /**
             * 3-letter ISO code for currency.
             */
            currency: string;

            inventory: IInventory;

            /**
             * The cost of the item as a nonnegative integer in the smallest currency unit (that is, 100 cents to charge $1.00, or 1 to charge ¥1,
             * Japanese Yen being a 0-decimal currency).
             */
            price: number;

            /**
             * The ID of the product this SKU is associated with.
             */
            product: string;

            /**
             * Whether or not the SKU is available for purchase. Default to true.
             */
            active?: boolean;

            attributes?: ISkuAttributes;

            /**
             * The URL of an image for this SKU, meant to be displayable to the customer.
             */
            image?: string;

            /**
             * The dimensions of this SKU for shipping purposes.
             */
            package_dimensions?: products.IPackageDimensions;
        }

        interface ISkuUpdateOptions extends IDataOptionsWithMetadata {
            /**
             * Whether or not the SKU is available for purchase.
             */
            active?: boolean;

            /**
             * 3-letter ISO code for currency.
             */
            currency?: string;

            /**
             * The URL of an image for this SKU, meant to be displayable to the customer.
             * This can be unset by updating the value to null and then saving.
             */
            image?: string;

            inventory?: IInventory;

            /**
             * The dimensions of this SKU for shipping purposes.
             */
            package_dimensions?: products.IPackageDimensions;

            /**
             * The cost of the item as a nonnegative integer in the smallest currency unit (that is, 100 cents to charge $1.00, or 1 to charge ¥1,
             * Japanese Yen being a 0-decimal currency).
             */
            price?: number;

            /**
             * The ID of the product this SKU is associated with.
             */
            product?: string;
        }

        interface ISkuListOptions extends IListOptions {
            /**
             * Only return SKUs that are active or inactive (e.g. pass false to list all inactive products).
             */
            active?: boolean;

            /**
             * Only return SKUs that have the specified key/value pairs in this partially constructed dictionary.
             * Can be specified only if product is also supplied. For instance, if the associated product has
             * attributes ["color", "size"], passing in attributes[color]=red returns all the SKUs for this product
             * that have color set to red.
             */
            attributes?: ISkuAttributes;

            /**
             * Only return SKUs with the given IDs.
             */
            ids?: string[];

            /**
             * Only return SKUs that are either in stock or out of stock (e.g. pass false to list all SKUs that are out of stock).
             * If no value is provided, all SKUs are returned.
             */
            in_stock?: boolean;

            /**
             * The ID of the product whose SKUs will be retrieved.
             */
            product?: string;
        }

        /**
         * Description of the SKU’s inventory.
         */
        interface IInventory {
            /**
             * The count of inventory available. Will be present if and only if type is "finite".
             *
             * Positive integer or zero
             */
            quantity?: number;

            /**
             * Inventory type. Possible values are "finite", "bucket"" (not quantified), and "infinite".
             */
            type: "finite" | "bucket" | "infinite" ;

            /**
             * An indicator of the inventory available. Possible values are "in_stock", "limited", and "out_of_stock".
             * Will be present if and only if type is "bucket".
             */
            value?: "in_stock" | "limited" | "out_of_stock";
        }

        /**
         * A dictionary of attributes and values for the attributes defined by the product.
         * If, for example, a product’s attributes are ["size", "gender"],
         * a valid SKU has the following dictionary of attributes: {"size": "Medium", "gender": "Unisex"}.
         */
        // tslint:disable-next-line:no-empty-interface
        interface ISkuAttributes {}
    }

    namespace ephemeralKeys {
        interface IStripeVersion {
            /**
             * https://stripe.com/docs/upgrades#api-changelog
             */
            stripe_version: string;
        }

        interface ICustomer {
            /**
             * customer id
             */
            customer: string;
        }

        interface IEphemeralKey extends IResourceObject {
            object: "ephemeral_key";
            associated_objects: IAssociatedObject[];
            created: number;
            expires: number;
            livemode: boolean;
            secret: string;
        }

        interface IAssociatedObject {
            id: string;
            type: string;
        }
    }

    namespace tokens {
        interface IToken extends ICardToken, IBankAccountToken { }

        interface ICardToken extends ITokenBase {
            /**
             * Hash describing the card used to make the charge
             */
            card?: cards.ICardHash;
        }

        interface IBankAccountToken extends ITokenBase {
            /**
             * Hash describing the bank account
             */
            bank_account?: bankAccounts.IBankAccountHash;
        }

        interface ITokenBase extends IResourceObject {
            /**
             * Value is "token""
             */
            object: "token" ;

            /**
             * IP address of the client that generated the token
             */
            client_ip: string;

            created: number;
            livemode: boolean;

            /**
             * Type of the token: card or bank_account
             */
            type: "card" | "bank_account" ;

            /**
             * Whether or not this token has already been used (tokens can be used only once)
             */
            used: boolean;
        }

        interface ITokenCreationOptionsBase extends IDataOptions {
            /**
             * The customer (owned by the application's account) to create a
             * token for. For use with Stripe Connect only; this can only be used
             * with an OAuth access token or Stripe-Account header. For more
             * details, see the shared customers documentation.
             *
             * Stripe connect only
             */
            customer?: string;
        }

        interface ICardTokenCreationOptions extends ITokenCreationOptionsBase {
            /**
             * The card this token will represent. If you also pass in a customer,
             * the card must be the ID of a card belonging to the customer.
             * Otherwise, if you do not pass a customer, a object containing a
             * user's credit card details, with the options described below.
             */
            card?: sources.ISourceCreationOptions;
        }

        interface IBankAccountTokenCreationOptions extends ITokenCreationOptionsBase {
            /**
             * The card this token will represent. If you also pass in a customer,
             * the card must be the ID of a card belonging to the customer.
             * Otherwise, if you do not pass a customer, a object containing a
             * user's credit card details, with the options described below.
             */
            bank_account: bankAccounts.ISourceCreationOptions;
        }

        interface IPiiTokenCreationOptions extends IDataOptions {
            pii: {
                /**
                 * The personal_id_number for PII in string form.
                 */
                personal_id_number: string;
            };
        }
    }

    namespace transfers {
        interface ITransfer extends IResourceObject {
            /**
             * Value is "transfer"
             */
            object: "transfer";

            /**
             * Amount (in cents) to be transferred to your bank account
             */
            amount: number;

            /**
             * Amount in cents reversed (can be less than the amount attribute on the transfer if a partial reversal was issued).
             */
            amount_reversed: number;

            application_fee: string;

            /**
             * Balance transaction that describes the impact of this transfer on your account balance. [Expandable]
             */
            balance_transaction: string | balance.IBalanceTransaction;

            /**
             * Time that this record of the transfer was first created.
             */
            created: number;

            /**
             * Three-letter ISO currency code representing the currency.
             */
            currency: string;

            /**
             * Date the transfer is scheduled to arrive in the bank. This factors in delays like weekends or bank holidays.
             */
            date: number;

            /**
             * Internal-only description of the transfer
             */
            description: string;

            /**
             * ID of the bank account, card, or Stripe account the transfer was sent to. [Expandable]
             */
            destination: string | bankAccounts.IBankAccount | cards.ICardHash | accounts.IAccount;

            /**
             * If the destination is a Stripe account, this will be the ID of the
             * payment that the destination account received for the transfer. [Expandable]
             */
            destination_payment: string;

            /**
             * Error code explaining reason for transfer failure if available. See Types of transfer failures for a
             * list of failure codes: https://stripe.com/docs/api#transfer_failures
             */
            failure_code: string;

            /**
             * Message to user further explaining reason for transfer failure if available.
             */
            failure_message: string;

            livemode: boolean;
            metadata: IMetadata;

            /**
             * A list of reversals that have been applied to the transfer.
             */
            reversals: ITransferReversals;

            /**
             * Whether or not the transfer has been fully reversed. If the transfer is only partially reversed, this attribute
             * will still be false.
             */
            reversed: boolean;

            /**
             * ID of the charge (or other transaction) that was used to fund the
             * transfer. If null, the transfer was funded from the available
             * balance. [Expandable]
             */
            source_transaction: string | charges.ICharge;

            /**
             * The source balance this transfer came from.
             * One of card, bank_account, bitcoin_receiver, or alipay_account
             */
            source_type: SourceTypes;

            /**
             * Extra information about a transfer to be displayed on the user's bank statement.
             */
            statement_descriptor: string;

            /**
             * Current status of the transfer (paid, pending, in_transit, canceled or failed).
             * A transfer will be pending until it is submitted to the bank, at which point
             * it becomes in_transit. It will then change to paid if the transaction goes
             * through. If it does not go through successfully, its status will change to
             * failed or canceled.
             */
            status: Statuses;

            /**
             * Can be card, bank_account, or stripe_account.
             */
            type: "card" | "bank_account" | "stripe_account" ;
        }

        interface ITransferReversals extends IList<transferReversals.IReversal>, resources.TransferReversals {}

        interface ITransferCreationOptions extends IDataOptionsWithMetadata {
            /**
             * A positive integer in cents/pence representing how much to transfer.
             */
            amount: number;

            /**
             * 3-letter ISO code for currency.
             */
            currency: string;

            /**
             * The id of a bank account or a card to send the transfer to, or the
             * string "default_for_currency" to use the default external
             * account for the specified currency.
             *
             * If you use Stripe Connect, this can be the the id of a connected
             * Stripe account; see the details about when such transfers are
             * permitted.
             */
            destination: string;

            /**
             * You can use this parameter to transfer funds from a charge (or
             * other transaction) before they are added to your available
             * balance. A pending balance will transfer immediately but the
             * funds will not become available until the original charge
             * becomes available. See the Connect documentation for details.
             */
            source_transaction?: string;

            /**
             * A string that identifies this transaction as part of a group.
             * See the Connect documentation for details.
             */
            transfer_group?: string;
        }

        interface ITransferUpdateOptions extends IDataOptionsWithMetadata {
            /**
             * An arbitrary string which you can attach to a transfer object. It is
             * displayed when in the web interface alongside the transfer. This
             * can be unset by updating the value to null and then saving.
             */
            description?: string;
        }

        interface ITransferListOptions extends IListOptionsCreated {
            date?: IDateFilter;

            /**
             * Only return transfers for the destination specified by this
             * account ID.
             */
            destination?: string;

            /**
             * Only return transfers with the specified transfer group.
             */
            transfer_group?: string | null;
        }

        type SourceTypes = "alipay_account" | "bank_account" | "bitcoin_receiver" | "card";

        type Statuses = "pending" | "paid" | "failed" | "in_transit" | "canceled";
    }

    namespace transferReversals {
        interface IReversal extends IResourceObject {
            /**
             * Value is 'transfer_reversal'
             */
            object: "transfer_reversal";

            /**
             * Amount reversed, in cents/pence.
             */
            amount: number;

            /**
             * Balance transaction that describes the impact of this reversal on your account balance. [Expandable]
             */
            balance_transaction: string | balance.IBalanceTransaction;

            created: number;

            /**
             * Three-letter ISO currency code representing the currency.
             */
            currency: string;

            metadata: IMetadata;

            /**
             * ID of the transfer that was reversed. [Expandable]
             */
            transfer: string | transfers.ITransfer;
        }

        interface IReversalCreationOptions extends IDataOptionsWithMetadata {
            /**
             * A positive integer in cents/pence representing how much of this transfer to reverse. Can only reverse up to the unreversed amount
             * remaining of the transfer. Partial transfer reversals are only allowed for transfers to Stripe Accounts.
             */
            amount?: number;

            /**
             * An arbitrary string which you can attach to a reversal object. It is displayed alongside the reversal in the dashboard. This will
             * be unset if you POST an empty value.
             */
            description?: string;

            /**
             * Boolean indicating whether the application fee should be refunded when reversing this transfer. If a full transfer reversal is
             * given, the full application fee will be refunded. Otherwise, the application fee will be refunded with an amount proportional to
             * the amount of the transfer reversed.
             */
            refund_application_fee?: boolean;
        }

        interface IReversalUpdateOptions extends IDataOptionsWithMetadata {
            /**
             * An arbitrary string which you can attach to a reversal object. It is displayed when in the web interface alongside the
             * reversal. This can be unset by updating the value to null and then saving.
             */
            description?: string;
        }
    }

    namespace bankAccounts {
        interface IBankAccount extends IBankAccountHash {
            account?: string;

            /**
             * This indicates whether or not this bank account is the default external account for its currency.
             */
            default_for_currency?: boolean;

            /**
             * A set of key/value pairs that you can attach to a bank account object. It
             * can be useful for storing additional information about the bank account in
             * a structured format.
             */
            metadata: IMetadata;
        }

        interface IBankAccountHash extends IResourceObject {
            /**
             * value is "bank_account"
             */
            object: "bank_account";

            /**
             * The name of the person or business that owns the bank account.
             */
            account_holder_name: string | null;

            /**
             * The type of entity that holds the account. This can be either
             * "individual"" or "company".
             */
            account_holder_type: "individual" | "company" | null;

            /**
             * Name of the bank associated with the routing number, e.g. WELLS FARGO.
             */
            bank_name: string;

            /**
             * Two-letter ISO code representing the country the bank account is located in.
             */
            country: string;

            /**
             * Three-letter ISO currency code representing the currency paid out to the bank account.
             */
            currency: string;

            customer?: string;

            /**
             * Uniquely identifies this particular bank account. You can use this attribute
             * to check whether two bank accounts are the same.
             */
            fingerprint: string;

            last4: string;

            /**
             * The routing transit number for the bank account.
             */
            routing_number: string;

            /**
             * Possible values are "new", "validated", "verified", "verification_failed",
             * or "errored". A bank account that hasn’t had any activity or validation
             * performed is "new". If Stripe can determine that the bank account exists, its
             * status will be "validated". Note that there often isn’t enough information
             * to know (e.g. for smaller credit unions), and the validation is not always
             * run. If customer bank account verification has succeeded, the bank
             * account status will be "verified". If the verification failed for any reason,
             * such as microdeposit failure, the status will be "verification_failed". If a
             * transfer sent to this bank account fails, we’ll set the status to "errored""
             * and will not continue to send transfers until the bank details are updated.
             */
            status: "new" | "validated" | "verified" | "verification_failed" | "errored";
        }

        interface ISourceCreationOptions {
            /**
             * The account number for the bank account in string form.
             * Must be a checking account.
             */
            account_number: string;

            /**
             * The country the bank account is in.
             */
            country: string;

            /**
             * The currency the bank account is in. This must be a
             * country/currency pairing that Stripe supports.
             */
            currency: string;

            /**
             * The routing number, sort code, or other country-appropriate
             * institution number for the bank account. For US bank
             * accounts, this is required and should be the ACH routing
             * number, not the wire routing number. If you are providing an
             * IBAN for account_number, this field is not required.
             */
            routing_number?: string;

            /**
             * The name of the person or business that owns the bank
             * account. This field is required when attaching the bank
             * account to a customer object.
             */
            account_holder_name?: string;

            /**
             * The type of entity that holds the account. This can be either
             * "individual" or "company". This field is required when
             * attaching the bank account to a customer object.
             */
            account_holder_type?: "individual" | "company" ;
        }

        interface IBankAccountUpdateOptions extends IDataOptionsWithMetadata {
            /**
             * The name of the person or business that owns the bank account.
             */
            account_holder_name?: string | null;

            /**
             * The type of entity that holds the account. This can be either "individual" or "company".
             */
            account_holder_type?: "individual" | "company" | null;
        }

        interface IBankAccountVerifyOptions {
            /**
             * Two positive integers, in cents, equal to the values of the microdeposits sent to the bank account.
             */
            amounts: [number, number];
        }
    }

    namespace bitcoinReceivers {
        /**
         * A Bitcoin receiver wraps a Bitcoin address so that a customer can push a payment to you. This guide describes how to use
         * receivers to create Bitcoin payments.
         */
        interface IBitcoinReceiver extends IResourceObject {
            /**
             * Value is "bitcoin_receiver"
             */
            object: "bitcoin_receiver";

            /**
             * True when this bitcoin receiver has received a non-zero amount of bitcoin.
             */
            active: boolean;

            /**
             * The amount of currency that you are collecting as payment.
             */
            amount: number;

            /**
             * The amount of currency to which bitcoin_amount_received has been converted.
             */
            amount_received: number;

            /**
             * The amount of bitcoin that the customer should send to fill the receiver. The bitcoin_amount is denominated in Satoshi:
             * there are 10^8 Satoshi in one bitcoin.
             */
            bitcoin_amount: number;

            /**
             * The amount of bitcoin that has been sent by the customer to this receiver.
             */
            bitcoin_amount_received: number;

            /**
             * This URI can be displayed to the customer as a clickable link (to activate their bitcoin client) or as a QR code (for mobile wallets).
             */
            bitcoin_uri: number;

            created: number;

            /**
             * Three-letter ISO currency code representing the currency to which the bitcoin will be converted.
             */
            currency: string;

            customer: string;
            description: string;

            /**
             * The customer's email address, set by the API call that creates the receiver.
             */
            email: string;

            /**
             * This flag is initially false and updates to true when the customer sends the bitcoin_amount to this receiver.
             */
            filled: boolean;

            /**
             * A bitcoin address that is specific to this receiver. The customer can send bitcoin to this address to fill the receiver.
             */
            inbound_address: string;

            livemode: boolean;
            metadata: IMetadata;

            /**
             * The ID of the payment created from the receiver, if any. Hidden when viewing the receiver with a publishable key.
             */
            payment: string;

            /**
             * The refund address for these bitcoin, if communicated by the customer.
             */
            refund_address: string;

            /**
             * A list with one entry for each time that the customer sent bitcoin to the receiver. Hidden when viewing the
             * receiver with a publishable key.
             */
            transactions: IList<IBitcoinTransaction>;

            /**
             * This receiver contains uncaptured funds that can be used for a payment or refunded.
             */
            uncaptured_funds: boolean;

            used_for_payment: boolean;
        }

        interface IBitcoinTransaction extends IResourceObject {
            /**
             * Value is 'list'
             */
            object: string;

            /**
             * The amount of currency that the transaction was converted to in real-time.
             */
            amount: number;

            /**
             * The amount of bitcoin contained in the transaction.
             */
            bitcoin_amount: number;

            created: number;

            /**
             * The currency to which this transaction was converted.
             */
            currency: string;

            /**
             * The receiver to which this transaction was sent.
             */
            receiver: string;
        }

        interface IBitcoinReceiverCreationOptions extends IDataOptionsWithMetadata {
            /**
             * The amount of currency that you will be paid.
             */
            amount: number;

            /**
             * The currency to which the bitcoin will be converted. You will be paid out in this currency. Only USD is currently supported.
             */
            currency: string;

            /**
             * The email address of the customer.
             */
            email: string;

            description?: string;

            /**
             * A flag that indicates whether you would like Stripe to automatically handle refunds for any mispayments to the receiver.
             */
            refund_mispayments?: boolean;
        }

        interface IBitcoinReceiverListOptions extends IListOptions {
            /**
             * Filter for active receivers.
             */
            active?: boolean;

            /**
             * Filter for filled receivers.
             */
            filled?: boolean;

            /**
             * Filter for receivers with uncaptured funds.
             */
            uncaptured_funds?: boolean;
        }
    }

    namespace cards {
        /**
         * You can store multiple cards on a customer in order to charge the customer later. You
         * can also store multiple debit cards on a recipient in order to transfer to those cards later.
         */
        interface ICard extends ICardHash {
            /**
             * The account this card belongs to. This attribute will not be in the
             * card object if the card belongs to a customer or recipient instead.
             * [Expandable]
             */
            account?: string | accounts.IAccount;

            /**
             * Only applicable on accounts (not customers or recipients). The
             * card can be used as a transfer destination for funds in this
             * currency.
             */
            currency?: string;

            /**
             * The customer that this card belongs to. This attribute will not be
             * in the card object if the card belongs to an account or recipient
             * instead.
             */
            customer?: string | customers.ICustomer | null;

            /**
             * Only applicable on accounts (not customers or recipients). This
             * indicates whether or not this card is the default external account
             * for its currency.
             */
            default_for_currency?: boolean;

            /**
             * The recipient that this card belongs to. This attribute will not be
             * in the card object if the card belongs to a customer or account
             * instead. [Expandable]
             */
            recipient?: string | recipients.IRecipient;
        }

        /**
         * Hash describing the card used to make the charge
         */
        interface ICardHash extends IResourceObject {
            /**
             * ID of card (used in conjunction with a customer or recipient ID)
             */
            id: string;

            /**
             * Value is 'card'
             */
            object: "card";

            /**
             * The card number
             */
            number?: string;

            /**
             * Card brand. Can be Visa, American Express, MasterCard, Discover, JCB, Diners Club, or Unknown.
             */
            brand: "Visa" | "American Express" | "MasterCard" | "Discover" | "JCB" | "Diners Club" | "Unknown" ;
            exp_month: number;
            exp_year: number;

            /**
             * Card funding type. Can be credit, debit, prepaid, or unknown
             */
            funding: "credit" | "debit" | "prepaid" | "unknown";
            last4: string;
            address_city: string | null;

            /**
             * Billing address country, if provided when creating card
             */
            address_country: string | null;
            address_line1: string | null;

            /**
             * If address_line1 was provided, results of the check: pass, fail, unavailable, or unchecked.
             */
            address_line1_check: "pass" | "fail" | "unavailable" | "unchecked" | null;
            address_line2: string | null;
            address_state: string | null;
            address_zip: string | null;

            /**
             * If address_zip was provided, results of the check: pass, fail, unavailable, or unchecked.
             */
            address_zip_check: "pass" | "fail" | "unavailable" | "unchecked" | null;

            /**
             * Two-letter ISO code representing the country of the card. You could use this
             * attribute to get a sense of the international breakdown of cards you've collected.
             */
            country: string;

            /**
             * If a CVC was provided, results of the check: pass, fail, unavailable, or unchecked
             */
            cvc_check: "pass" | "fail" | "unavailable" | "unchecked";

            /**
             * (For Apple Pay integrations only.) The last four digits of the device account number.
             */
            dynamic_last4: string | null;

            /**
             * Cardholder name
             */
            name: string | null;

            /**
             * Uniquely identifies this particular card number. You can use this attribute to check
             * whether two customers who've signed up with you are using the same card number, for example.
             */
            fingerprint: string;

            metadata?: IMetadata;

            /**
             * If the card number is tokenized, this is the method that was
             * used. Can be "apple_pay" or "android_pay".
             */
            tokenization_method: "apple_pay" | "android_pay" | null;
        }

        interface ICardUpdateOptions extends IDataOptionsWithMetadata {
            address_city?: string;
            address_country?: string;
            address_line1?: string;
            address_line2?: string;
            address_state?: string;
            address_zip?: string;

            /**
             * Only applicable on accounts (not customers or recipients).
             * If set to true, this card will become the default external
             * account for its currency.
             *
             * Managed accounts only
             */
            default_for_currency?: boolean;

            exp_month?: number;
            exp_year?: number;

            /**
             * Cardholder name
             */
            name?: string;
        }

        interface ISourceCreationOptions {
            /**
             * The type of payment source. Should be "card".
             */
            object: "card";

            /**
             * Two digit number representing the card's expiration month.
             */
            exp_month: number;

            /**
             * Two or four digit number representing the card's expiration year.
             */
            exp_year: number;

            /**
             * The card number, as a string without any separators.
             */
            number: string;

            /**
             * Card security code. Required unless your account is registered in
             * Australia, Canada, or the United States. Highly recommended to always
             * include this value.
             */
            cvc?: string;

            /**
             * Cardholder's full name.
             */
            name?: string;

            address_city?: string;
            address_country?: string;
            address_line1?: string;
            address_line2?: string;
            address_state?: string;
            address_zip?: string;

            metadata?: IOptionsMetadata;
        }

        interface ISourceCreationOptionsExtended extends ISourceCreationOptions {
            /**
             * Required when adding a card to an account (not applicable to a
             * customers or recipients). The card (which must be a debit card) can be
             * used as a transfer destination for funds in this currency. Currently, the
             * only supported currency for debit card transfers is usd.
             *
             * Managed accounts only.
             */
            currency?: string;

            /**
             * Only applicable on accounts (not customers or recipients). If you set
             * this to true (or if this is the first external account being added in this
             * currency) this card will become the default external account for its
             * currency.
             *
             * Managed accounts only.
             */
            default_for_currency?: boolean;
        }
    }

    namespace subscriptions {
        type SubscriptionStatus = "trialing" | "active" | "past_due" | "canceled" | "unpaid";
        type SubscriptionBilling = "charge_automatically" | "send_invoice";
        /**
         * Subscriptions allow you to charge a customer's card on a recurring basis. A subscription ties a customer to
         * a particular plan you've created: https://stripe.com/docs/api#create_plan
         */
        interface ISubscription extends IResourceObject {
            /**
             * Value is "subscription"
             */
            object: "subscription";

            /**
             * A positive decimal that represents the fee percentage of the subscription invoice amount that will be transferred to
             * the application owner's Stripe account each billing period.
             */
            application_fee_percent: number;

            /**
             * If the subscription has been canceled with the at_period_end flag set to true, cancel_at_period_end on the
             * subscription will be true. You can use this attribute to determine whether a subscription that has a status
             * of active is scheduled to be canceled at the end of the current period.
             */
            cancel_at_period_end: boolean;

            /**
             * If the subscription has been canceled, the date of that cancellation. If the subscription was canceled with
             * cancel_at_period_end, canceled_at will still reflect the date of the initial cancellation request, not the end of the
             * subscription period when the subscription is automatically moved to a canceled state.
             */
            canceled_at: number;

            created: number;

            /**
             * End of the current period that the subscription has been invoiced for. At the end of this period, a new invoice will be created.
             */
            current_period_end: number;

            /**
             * Start of the current period that the subscription has been invoiced for
             */
            current_period_start: number;

            /**
             * ID of the customer who owns the subscription. [Expandable]
             */
            customer: string | customers.ICustomer;

            /**
             * Describes the current discount applied to this subscription, if there is one. When billing, a discount applied to a
             * subscription overrides a discount applied on a customer-wide basis.
             */
            discount: coupons.IDiscount;

            /**
             * If the subscription has ended (either because it was canceled or because the customer was switched to a subscription
             * to a new plan), the date the subscription ended
             */
            ended_at: number | null;

            metadata: IMetadata;

            items: IList<subscriptionItems.ISubscriptionItem>;

            /**
             * Hash describing the plan the customer is subscribed to
             */
            plan: plans.IPlan;

            /**
             * The number of subscriptions for the associated plan
             */
            quantity: number;

            /**
             * Date the subscription started
             */
            start: number;

            /**
             * Possible values are "trialing", "active", "past_due", "canceled", or "unpaid". A subscription still in its trial period is trialing
             * and moves to active when the trial period is over. When payment to renew the subscription fails, the subscription becomes
             * past_due. After Stripe has exhausted all payment retry attempts, the subscription ends up with a status of either canceled
             * or unpaid depending on your retry settings. Note that when a subscription has a status of unpaid, no subsequent invoices
             * will be attempted (invoices will be created, but then immediately automatically closed. Additionally, updating customer
             * card details will not lead to Stripe retrying the latest invoice.). After receiving updated card details from a customer,
             * you may choose to reopen and pay their closed invoices.
             */
            status: SubscriptionStatus;

            /**
             * If provided, each invoice created by this subscription will apply the tax rate, increasing the amount billed to the customer.
             */
            tax_percent: number;

            /**
             * If the subscription has a trial, the end of that trial.
             */
            trial_end: number;

            /**
             * If the subscription has a trial, the beginning of that trial.
             */
            trial_start: number;

            /**
             * Either "charge_automatically", or "send_invoice". When charging automatically, Stripe will attempt to pay this subscription at the
             * end of the cycle using the default source attached to the customer. When sending an invoice, Stripe will email your customer an
             * invoice with payment instructions.
             */
            billing: SubscriptionBilling;
        }

        interface ISubscriptionCustCreationOptions extends IDataOptionsWithMetadata {
            /**
             * @deprecated Use items property instead.
             */
            plan?: string;

            /**
             * A positive decimal (with at most two decimal places) between 1 and 100. This represents the percentage of the subscription invoice
             * subtotal that will be transferred to the application owner’s Stripe account. The request must be made with an OAuth key in order
             * to set an application fee percentage. For more information, see the application fees documentation.
             */
            application_fee_percent?: number;

            /**
             * The code of the coupon to apply to this subscription. A coupon applied to a subscription will only affect invoices created for that
             * particular subscription.
             */
            coupon?: string;

            source?: sources.ISourceCreationOptions;

            /**
             * The quantity you'd like to apply to the subscription you're creating. For example, if your plan is £10/user/month, and your customer
             * has 5 users, you could pass 5 as the quantity to have the customer charged £50 (5 x £10) monthly. If you update a subscription but
             * don't change the plan ID (e.g. changing only the trial_end), the subscription will inherit the old subscription's quantity attribute
             * unless you pass a new quantity parameter. If you update a subscription and change the plan ID, the new subscription will not inherit
             * the quantity attribute and will default to 1 unless you pass a quantity parameter.
             */
            quantity?: number;

            /**
             * A positive decimal (with at most two decimal places) between 1 and 100. This represents the percentage of the subscription invoice
             * subtotal that will be calculated and added as tax to the final amount each billing period. For example, a plan which charges $10/month
             * with a tax_percent of 20.0 will charge $12 per invoice.
             */
            tax_percent?: number;

            /**
             * Unix timestamp representing the end of the trial period the customer will get before being charged for the first time. If set, trial_end
             * will override the default trial period of the plan the customer is being subscribed to. The special value now can be provided to end the
             * customer's trial immediately.
             */
            trial_end?: number | "now";

            /**
             * Integer representing the number of trial period days before the customer is charged for the first time.
             */
            trial_period_days?: number;

            /**
             * Indicates if a plan’s trial_period_days should be applied to the subscription. Setting trial_end per subscription is preferred,
             * and this defaults to false. Setting this flag to true together with trial_end is not allowed.
             */
            trial_from_plan?: boolean;

            /**
             * List of subscription items, each with an attached plan.
             */
            items?: ISubscriptionCreationItem[];

            /**
             * Either "charge_automatically", or "send_invoice". When charging automatically, Stripe will attempt to pay this subscription at the end of the
             * cycle using the default source attached to the customer. When sending an invoice, Stripe will email your customer an invoice with payment
             * instructions. Defaults to "charge_automatically".
             */
            billing?: SubscriptionBilling;

            /**
             * Number of days a customer has to pay invoices generated by this subscription.
             * Only valid for subscriptions where billing=send_invoice.
             */
            days_until_due?: number;

            /**
             * A future timestamp to anchor the subscription’s billing cycle. This is used to determine the date of the first full invoice, and, for plans
             * with month or year intervals, the day of the month for subsequent invoices.
             */
            billing_cycle_anchor?: number;

            /**
             * Boolean (default true). Use with a billing_cycle_anchor timestamp to determine whether the customer will be invoiced a prorated amount until
             * the anchor date. If false, the anchor period will be free (similar to a trial).
             */
            prorate?: boolean;
        }

        interface ISubscriptionCreationOptions extends ISubscriptionCustCreationOptions {
            /***
             * The identifier of the customer to subscribe.
             */
            customer: string;
        }

        interface ISubscriptionUpdateOptions extends IDataOptionsWithMetadata {
            /**
             * A positive decimal (with at most two decimal places) between 1 and 100. This represents the percentage of the subscription invoice
             * subtotal that will be transferred to the application owner’s Stripe account. The request must be made with an OAuth key in order
             * to set an application fee percentage. For more information, see the application fees documentation.
             */
            application_fee_percent?: number;

            /**
             * The code of the coupon to apply to this subscription. A coupon applied to a subscription will only affect invoices created for that
             * particular subscription.
             */
            coupon?: string;

            /**
             * @deprecated Use items property instead.
             */
            plan?: string;

            /**
             * Flag telling us whether to prorate switching plans during a billing cycle.
             */
            prorate?: boolean;

            /**
             * If set, the proration will be calculated as though the subscription was updated at the given time. This can be used to apply exactly the
             * same proration that was previewed with upcoming invoice endpoint. It can also be used to implement custom proration logic, such as
             * prorating by day instead of by second, by providing the time that you wish to use for proration calculations.
             */
            proration_date?: number;

            /**
             * The quantity you'd like to apply to the subscription you're creating. For example, if your plan is £10/user/month, and your customer
             * has 5 users, you could pass 5 as the quantity to have the customer charged £50 (5 x £10) monthly. If you update a subscription but
             * don't change the plan ID (e.g. changing only the trial_end), the subscription will inherit the old subscription's quantity attribute
             * unless you pass a new quantity parameter. If you update a subscription and change the plan ID, the new subscription will not inherit
             * the quantity attribute and will default to 1 unless you pass a quantity parameter.
             */
            quantity?: number;

            source?: sources.ISourceCreationOptions;

            /**
             * A positive decimal (with at most two decimal places) between 1 and 100. This represents the percentage of the subscription invoice
             * subtotal that will be calculated and added as tax to the final amount each billing period. For example, a plan which charges $10/month
             * with a tax_percent of 20.0 will charge $12 per invoice.
             */
            tax_percent?: number;

            /**
             * Unix timestamp representing the end of the trial period the customer will get before being charged for the first time. If set, trial_end
             * will override the default trial period of the plan the customer is being subscribed to. The special value now can be provided to end the
             * customer's trial immediately.
             */
            trial_end?: number | "now";

            /**
             * Either "charge_automatically", or "send_invoice". When charging automatically, Stripe will attempt to pay this subscription at the end of the
             * cycle using the default source attached to the customer. When sending an invoice, Stripe will email your customer an invoice with payment
             * instructions.
             */
            billing?: SubscriptionBilling;

            /**
             * Number of days a customer has to pay invoices generated by this subscription. Only valid for subscriptions where billing=send_invoice.
             */
            days_until_due?: number;

            /**
             * List of subscription items, each with an attached plan.
             */
            items?: ISubscriptionUpdateItem[];

            /**
             * String, unchanged (default) or now. This allows you to reset the billing cycle of a subscription.
             */
            billing_cycle_anchor?: "unchanged" | "now";

            /**
             * Boolean indicating whether this subscription should cancel at the end of the current period.
             */
            cancel_at_period_end?: boolean;
        }

        interface ISubscriptionCancellationOptions extends IDataOptions {
            /**
             * A flag that if set to true will delay the cancellation of the subscription until the end of the current period.
             */
            at_period_end?: boolean;
        }

        interface ISubscriptionListOptions extends IListOptionsCreated {
            /**
             * The billing mode of the subscriptions to retrieve. Either "charge_automatically" or "send_invoice".
             */
            billing?: SubscriptionBilling;

            /**
             * The ID of the customer whose subscriptions will be retrieved
             */
            customer?: string;

            /**
             * The ID of the plan whose subscriptions will be retrieved
             */
            plan?: string;

            /**
             * The status of the subscriptions to retrieve.
             */
            status?: SubscriptionStatus | "all";
        }

        interface ISubscriptionCreationItem {
            /**
             * Plan ID for this item.
             */
            plan: string;

            /**
             * Quantity for this item.
             */
            quantity?: number;
        }

        interface ISubscriptionUpdateItem {
            /**
             * SubscriptionItem to update.
             */
            id?: string;

            /**
             * Delete all usage for a given subscription item. Only allowed when deleted is set to true and the current plan’s
             * usage_type is metered.
             */
            clear_usage?: boolean;

            /**
             * Delete the specified item if set to true.
             */
            deleted?: boolean;

            /**
             * Set of key/value pairs that you can attach to an object. It can be useful for storing additional information about
             * the object in a structured format.
             */
            metadata?: IOptionsMetadata;

            /**
             * Plan ID for this item.
             */
            plan?: string;

            /**
             * Quantity for this item.
             */
            quantity?: number;
        }
    }

    namespace subscriptionItems {
        /**
         * Subscription items allow you to create customer subscriptions with more than one plan, making it easy to represent
         * complex billing relationships.
         */
        interface ISubscriptionItem extends IResourceObject {
            /**
             * Value is "subscription_item"
             */
            object: "subscription_item";

            created: number;

            /**
             * Set of key/value pairs that you can attach to an object. It can be useful for storing additional information
             * about the object in a structured format.
             */
            metadata: IMetadata;

            /**
             * Hash describing the plan the customer is subscribed to
             */
            plan: plans.IPlan;

            /**
             * The quantity of the plan to which the customer should be subscribed.
             */
            quantity: number;
        }

        interface ISubscriptionItemCreationOptions extends IDataOptionsWithMetadata {
            /**
             * The identifier of the plan to add to the subscription.
             */
            plan: string;

            /**
             * The identifier of the subscription to modify.
             */
            subscription: string;

            /**
             * The quantity you’d like to apply to the subscription item you’re creating.
             */
            quantity?: number;

            /**
             * Flag indicating whether to prorate switching plans during a billing cycle.
             */
            prorate?: boolean;

            /**
             * If set, the proration will be calculated as though the subscription was updated at the given time. This can be used to apply the same
             * proration that was previewed with the upcoming invoice endpoint.
             */
            proration_date?: number;
        }

        interface ISubscriptionItemUpdateOptions extends IDataOptionsWithMetadata {
            /**
             * The identifier of the new plan for this subscription item.
             */
            plan?: string;

            /**
             * Flag indicating whether to prorate switching plans during a billing cycle.
             */
            prorate?: boolean;

            /**
             * If set, the proration will be calculated as though the subscription was updated at the given time. This can be used to apply the same
             * proration that was previewed with the upcoming invoice endpoint.
             */
            proration_date?: number;

            /**
             * The quantity you’d like to apply to the subscription item you’re creating.
             */
            quantity?: number;
        }

        interface ISubscriptionItemDeleteOptions extends IDataOptions {
            /**
             * Flag indicating whether to prorate switching plans during a billing cycle.
             */
            prorate?: boolean;

            /**
             * If set, the proration will be calculated as though the subscription was updated at the given time. This can be used to apply the same
             * proration that was previewed with the upcoming invoice endpoint.
             */
            proration_date?: number;
        }

        interface ISubscriptionItemListOptions extends IListOptionsCreated {
            /**
             * The ID of the subscription whose items will be retrieved.
             */
            subscription: string;
        }
    }

    namespace refunds {
        interface IRefund {
            id: string;

            /**
             * Value is 'refund'
             */
            object: string;

            /**
             * Amount in cents/pence.
             */
            amount: number;

            /**
             * Balance transaction that describes the impact of this reversal on your account balance.
             */
            balance_transaction: string;

            /**
             * ID of the charge that was refunded. [Expandable]
             */
            charge: string | charges.ICharge;

            created: number;

            /**
             * Three-letter ISO currency code representing the currency in which the charge was made.
             */
            currency: string;

            description: string;

            /**
             * A set of key/value pairs that you can attach to the object. It can be useful
             * for storing additional information in a structured format.
             */
            metadata: IMetadata;

            /**
             * Reason for the refund. If set, possible values are "duplicate", "fraudulent", and "requested_by_customer".
             */
            reason: string;

            /**
             * This is the transaction number that appears on email receipts sent for this refund.
             */
            receipt_number: string;

            /**
             * Status of the refund. For credit card refunds, this can be succeeded or failed.
             * For other types of refunds, it can be pending, succeeded, failed, or canceled.
             */
            status: "pending" | "succeeded" | "failed" | "canceled";

            /**
             * If the refund failed, the reason for refund failure if known.
             */
            failure_reason?: "lost_or_stolen_card" | "expired_or_canceled_card" | "unknown";
        }

        interface IRefundCreationOptions extends IDataOptionsWithMetadata {
            /**
             * A positive integer in cents/pence representing how much of this charge to
             * refund. Can only refund up to the unrefunded amount remaining of the
             * charge.
             *
             * default is entire charge
             */
            amount?: number;

            /**
             * String indicating the reason for the refund. If set, possible values are
             * "duplicate", "fraudulent", and "requested_by_customer". Specifying
             * "fraudulent" as the reason when you believe the charge to be fraudulent
             * will help us improve our fraud detection algorithms.
             */
            reason?: string;

            /**
             * Boolean indicating whether the application fee should be refunded when
             * refunding this charge. If a full charge refund is given, the full application
             * fee will be refunded. Else, the application fee will be refunded with an
             * amount proportional to the amount of the charge refunded.
             * An application fee can only be refunded by the application that created the
             * charge.
             *
             * Connect only, default is false.
             */
            refund_application_fee?: boolean;

            /**
             * Boolean indicating whether the transfer should be reversed when
             * refunding this charge. The transfer will be reversed for the same amount
             * being refunded (either the entire or partial amount).
             * A transfer can only be reversed by the application that created the charge.
             *
             * Connect only, default is false.
             */
            reverse_transfer?: boolean;
        }

        interface IRefundCreationOptionsWithCharge extends IRefundCreationOptions {
            /**
             * The identifier of the charge to refund.
             */
            charge: string;
        }

        interface IRefundListOptions extends IListOptions {
            /**
             * Only return refunds for the charge specified by this charge ID.
             */
            charge?: string;
        }
    }

    namespace sources {
        /**
         * The source can either be a token, like the ones returned by our
         * Stripe.js, or a object containing a user's credit card details (with
         * the options shown below). You must provide a source if the
         * customer does not already have a valid source attached, and you
         * are subscribing the customer for a plan that is not free. Passing
         * source will create a new source object, make it the customer
         * default source, and delete the old customer default if one exists.
         * If you want to add an additional source to use with subscriptions,
         * instead use the card creation API to add the card and then the
         * customer update API to set it as the default. Whenever you
         * attach a card to a customer, Stripe will automatically validate the
         * card.
         */
        type ISourceCreationOptions = string | cards.ISourceCreationOptions;

        /**
         * The source can either be a token, like the ones returned by our
         * Stripe.js, or a object containing a user's credit card details (with
         * the options shown below). You must provide a source if the
         * customer does not already have a valid source attached, and you
         * are subscribing the customer for a plan that is not free. Passing
         * source will create a new source object, make it the customer
         * default source, and delete the old customer default if one exists.
         * If you want to add an additional source to use with subscriptions,
         * instead use the card creation API to add the card and then the
         * customer update API to set it as the default. Whenever you
         * attach a card to a customer, Stripe will automatically validate the
         * card.
         */
        type ISourceCreationOptionsExtended = string | cards.ISourceCreationOptionsExtended;
    }

    namespace countrySpecs {
        interface ICountrySpec extends IResourceObject {
            /**
             * Value is "country_spec"
             */
            object: "country_spec";

            /**
             * The default currency for this country. This applies to both payment methods and bank accounts.
             */
            default_currency: string;

            /**
             * Currencies that can be accepted in the specific country (for transfers).
             */
            supported_bank_account_currencies: {};

            /**
             * Currencies that can be accepted in the specified country (for payments).
             */
            supported_payment_currencies: string[];

            /**
             * Payment methods available in the specified country. You will need to enable bitcoin and ACH payments on your account for those methods to
             * appear in this list. The stripe payment method refers to charging through your platform.
             */
            supported_payment_methods: string[];

            /**
             * Lists the types of verification data needed to keep an account open. Includes 'minimum' fields, which every account must eventually
             * provide, as well as a 'additional' fields, which are only required for some merchants.
             */
            verification_fields: {
                individual: {
                    minimum: string[];
                    additional: string[];
                },
                company: {
                    minimum: string[];
                    additional: string[];
                }
            };
        }
    }

    namespace reviews {
        interface IReview extends IResourceObject {
            /**
             * String representing the object’s type. Objects of the same type share the same value.
             */
            object: "review";

            /**
             * The charge associated with this review. [Expandable]
             */
            charge: string | charges.ICharge;

            /**
             * Time at which the object was created. Measured in seconds since the Unix epoch.
             */
            created: number;

            /**
             * Has the value true if the object exists in live mode or the value false if the object exists in test mode.
             */
            livemode: boolean;

            /**
             * If true, the review needs action.
             */
            open: boolean;

            /**
             * The reason the review is currently open or closed.
             */
            reason: "rule" | "manual" | "approved" | "refunded" | "refunded_as_fraud" | "disputed";
        }
    }

    namespace applications {
        interface IApplication extends IResourceObject {
            /**
             * String representing the object’s type. Objects of the same type share the same value.
             */
            object: "application";

            /**
             * String representing the application’s name.
             */
            name: string;
        }
    }

    namespace usageRecords {
        type IUsageRecordAction = "increment" | "set";

        interface IUsageRecordCreationOptions {
          /**
           * The usage quantity for the specified timestamp
           */
          quantity: number;
          /**
           * The timestamp for the usage event. This timestamp must be within the current billing period of the subscription of the provided subscription_item
           */
          timestamp: number;
          /**
           * Valid values are increment (default) or set. When using increment the specified quantity will be added to the usage at the specified
           * timestamp. The set action will overwrite the usage quantity at that timestamp.
           */
          action?: IUsageRecordAction;
        }

        interface IUsageRecord extends IObject {
          object: 'usage_record';
          id: string;
          livemode: boolean;
          quantity: number;
          subscription_item: string;
          timestamp: number;
        }
    }

    namespace usageRecordSummaries {
        /**
         * A object with a data property that contains an array of up to limit summaries,
         * starting after summary starting_after. Each entry in the array is a separate summary object.
         * If no more summaries are available, the resulting array is empty.
         */
        interface IUsageRecordSummaries extends IList<IUsageRecordSummariesItem> {
            object: 'list';
        }

        interface IUsageRecordSummariesItem {
            id: string;
            object: string;
            invoice: string;
            livemode: boolean;
            period: invoices.IPeriod;
            subscription_item: string;
            total_usage: number;
        }

        interface IUsageRecordSummariesListOptions extends IListOptions {
            /**
             * Only summary items for the given subscription item.
             */
            subscription_item: string;
            /**
             * A limit on the number of objects to be returned. The limit can range between 1 and 100.
             * @default 10
             */
            limit?: number;
        }
    }

    // tslint:disable-next-line:no-unnecessary-class
    class StripeResource {
        constructor(stripe: Stripe, urlData: any);
    }

    namespace resources {
        class UsageRecords extends StripeResource {
            /**
             * Creates a usage record for a specified subscription item and date, and fills it with a quantity.
             */
            create(subscription: string, data: usageRecords.IUsageRecordCreationOptions, options: HeaderOptions, response?: IResponseFn<usageRecords.IUsageRecord>): Promise<usageRecords.IUsageRecord>;
            create(subscription: string, data: usageRecords.IUsageRecordCreationOptions, response?: IResponseFn<usageRecords.IUsageRecord>): Promise<usageRecords.IUsageRecord>;
        }

        class UsageRecordSummaries extends StripeResource {
            /**
             * Creates a usage record for a specified subscription item and date, and fills it with a quantity.
             */
            list(data: usageRecordSummaries.IUsageRecordSummariesListOptions, options: HeaderOptions, response?: IResponseFn<usageRecordSummaries.IUsageRecordSummaries>): Promise<usageRecordSummaries.IUsageRecordSummaries>;
            list(data: usageRecordSummaries.IUsageRecordSummariesListOptions, response?: IResponseFn<usageRecordSummaries.IUsageRecordSummaries>): Promise<usageRecordSummaries.IUsageRecordSummaries>;
        }

        class Accounts extends StripeResource {
            /**
             * With Connect, you can create Stripe accounts for your users. To do this, you'll first need to register your platform.
             */
            create(data: accounts.IAccountCreationOptions, options: HeaderOptions, response?: IResponseFn<accounts.IAccount>): Promise<accounts.IAccount>;
            create(data: accounts.IAccountCreationOptions, response?: IResponseFn<accounts.IAccount>): Promise<accounts.IAccount>;

            /**
             * Retrieves the details of the account.
             */
            retrieve(id: string, data: IDataOptions, options: HeaderOptions, response?: IResponseFn<accounts.IAccount>): Promise<accounts.IAccount>;
            retrieve(id: string, data: IDataOptions, response?: IResponseFn<accounts.IAccount>): Promise<accounts.IAccount>;
            retrieve(id: string, options: HeaderOptions, response?: IResponseFn<accounts.IAccount>): Promise<accounts.IAccount>;
            retrieve(id: string, response?: IResponseFn<accounts.IAccount>): Promise<accounts.IAccount>;
            retrieve(options: HeaderOptions, response?: IResponseFn<accounts.IAccount>): Promise<accounts.IAccount>;
            retrieve(response?: IResponseFn<accounts.IAccount>): Promise<accounts.IAccount>;

            /**
             * Updates an account by setting the values of the parameters passed. Any parameters not provided will be left unchanged.
             *
             * You may only update accounts that you manage. To update your own account, you can currently only do so via the dashboard.
             * For more information on updating managed accounts, see our guide.
             */
            update(id: string, data: accounts.IAccountUpdateOptions, options: HeaderOptions, response?: IResponseFn<accounts.IAccount>): Promise<accounts.IAccount>;
            update(id: string, data: accounts.IAccountUpdateOptions, response?: IResponseFn<accounts.IAccount>): Promise<accounts.IAccount>;

            /**
             * With Connect, you may delete Stripe accounts you manage.
             *
             * Managed accounts created using test-mode keys can be deleted at any time. Managed accounts created using live-mode keys may only be
             * deleted once all balances are zero.
             *
             * If you are looking to close your own account, use the data tab in your account settings instead.
             */
            del(id: string, options: HeaderOptions, response?: IResponseFn<IDeleteConfirmation>): Promise<IDeleteConfirmation>;
            del(id: string, response?: IResponseFn<IDeleteConfirmation>): Promise<IDeleteConfirmation>;
            del(options: HeaderOptions, response?: IResponseFn<IDeleteConfirmation>): Promise<IDeleteConfirmation>;
            del(response?: IResponseFn<IDeleteConfirmation>): Promise<IDeleteConfirmation>;

            /**
             * With Connect, you may flag managed accounts as suspicious.
             *
             * Managed accounts created using test-mode keys can be rejected at any time. Managed accounts created using live-mode keys may only be
             * rejected once all balances are zero.
             */
            reject(id: string, data: accounts.IRejectReason, options: HeaderOptions, response?: IResponseFn<accounts.IAccount>): Promise<accounts.IAccount>;
            reject(id: string, data: accounts.IRejectReason, response?: IResponseFn<accounts.IAccount>): Promise<accounts.IAccount>;

            /**
             * Returns a list of accounts connected to your platform via Connect. If you’re not a platform, the list will be empty.
             */
            list(data: IListOptions, options: HeaderOptions, response?: IResponseFn<IList<accounts.IAccount>>): Promise<IList<accounts.IAccount>>;
            list(data: IListOptions, response?: IResponseFn<IList<accounts.IAccount>>): Promise<IList<accounts.IAccount>>;
            list(options: HeaderOptions, response?: IResponseFn<IList<accounts.IAccount>>): Promise<IList<accounts.IAccount>>;
            list(response?: IResponseFn<IList<accounts.IAccount>>): Promise<IList<accounts.IAccount>>;

            /**
             * When you create a new bank account or credit card, you must specify a managed account to create it on.
             *
             * If the bank account's owner has no other external account in the bank account's currency, the new bank account will become the
             * default for that currency. However, if the owner already has a bank account for that currency, the new account will only become
             * the default if the default_for_currency parameter is set to true.
             *
             * If the account has no default destination card, then the new card will become the default. However, if the owner already has a
             * default then it will not change. To change the default, you should set default_for_currency to true when creating a card for a
             * managed account.
             */
            createExternalAccount(accId: string, data: accounts.IExternalAccountCreationOptions, options: HeaderOptions, response?: IResponseFn<cards.ICard | bankAccounts.IBankAccount>): Promise<cards.ICard | bankAccounts.IBankAccount>;
            createExternalAccount(accId: string, data: accounts.IExternalAccountCreationOptions, response?: IResponseFn<cards.ICard | bankAccounts.IBankAccount>): Promise<cards.ICard | bankAccounts.IBankAccount>;

            /**
             * By default, you can see the 10 most recent bank accounts stored on a managed account directly on the object, but you can also
             * retrieve details about a specific bank account stored on the Stripe account.
             */
            retrieveExternalAccount(accId: string, bankAccId: string, options: HeaderOptions, response?: IResponseFn<bankAccounts.IBankAccount>): Promise<bankAccounts.IBankAccount>;
            retrieveExternalAccount(accId: string, bankAccId: string, response?: IResponseFn<bankAccounts.IBankAccount>): Promise<bankAccounts.IBankAccount>;

            /**
             * You can always see the 10 most recent cards directly on a managed account; this method lets you retrieve details about a specific
             * card stored on the account.
             */
            retrieveCard(accId: string, cardId: string, options: HeaderOptions, response?: IResponseFn<cards.ICard>): Promise<cards.ICard>;
            retrieveCard(accId: string, cardId: string, response?: IResponseFn<cards.ICard>): Promise<cards.ICard>;

            /**
             * Updates the metadata of a bank account belonging to a managed account, and optionally sets it as the default for its currency.
             * Other bank account details are not editable by design.
             */
            updateExternalAccount(accId: string, bankAccId: string, data: accounts.IExternalAccountUpdateOptions, options: HeaderOptions, response?: IResponseFn<bankAccounts.IBankAccount>): Promise<bankAccounts.IBankAccount>;
            updateExternalAccount(accId: string, bankAccId: string, data: accounts.IExternalAccountUpdateOptions, response?: IResponseFn<bankAccounts.IBankAccount>): Promise<bankAccounts.IBankAccount>;
            /**
             * If you need to update only some card details, like the billing address or expiration date, you can do so without having to re-enter the
             * full card details. Stripe also works directly with card networks so that your customers can continue using your service without
             * interruption.
             *
             * When you update a card, Stripe will automatically validate the card.
             */
            updateExternalAccount(accId: string, cardId: string, data: cards.ICardUpdateOptions, options: HeaderOptions, response?: IResponseFn<cards.ICard>): Promise<cards.ICard>;
            updateExternalAccount(accId: string, cardId: string, data: cards.ICardUpdateOptions, response?: IResponseFn<cards.ICard>): Promise<cards.ICard>;

            /**
             * You can delete destination bank accounts and cards from a managed account. If a bank account is the default external account for its currency
             * or card's default_for_currency property is true, it can only be deleted if it is the only external account for that currency, and the
             * currency is not the Stripe account's default currency. Otherwise, you must set another external account to be the default for the currency
             * before deleting it.
             */
            deleteExternalAccount(accId: string, id: string, options: HeaderOptions, response?: IResponseFn<IDeleteConfirmation>): Promise<IDeleteConfirmation>;
            deleteExternalAccount(accId: string, id: string, response?: IResponseFn<IDeleteConfirmation>): Promise<IDeleteConfirmation>;

            /**
             * You can see a list of the bank accounts belonging to a managed account. Note that the 10 most recent external accounts are always
             * available by default on the corresponding Stripe object. If you need more than those 10, you can use this API method and the limit
             * and starting_after parameters to page through additional bank accounts.
             */
            listExternalAccounts(accId: string, data: accounts.IBankAccountListOptions, options: HeaderOptions, response?: IResponseFn<IList<bankAccounts.IBankAccount>>): Promise<IList<bankAccounts.IBankAccount>>;
            listExternalAccounts(accId: string, data: accounts.IBankAccountListOptions, response?: IResponseFn<IList<bankAccounts.IBankAccount>>): Promise<IList<bankAccounts.IBankAccount>>;

            /**
             * You can see a list of the cards belonging to a managed account. Note that the 10 most recent external accounts are available on the
             * account object. If you need more than those 10, you can use this API method and the limit and starting_after parameters to page
             * through additional cards.
             */
            listExternalAccounts(accId: string, data: accounts.ICardListOptions, options: HeaderOptions, response?: IResponseFn<IList<cards.ICard>>): Promise<IList<cards.ICard>>;
            listExternalAccounts(accId: string, data: accounts.ICardListOptions, response?: IResponseFn<IList<cards.ICard>>): Promise<IList<cards.ICard>>;

            /**
             * Creates a single-use login link for an Express account to access their Stripe dashboard.
             * You may only create login links for Express accounts connected to your platform.
             * Returns a login link object if the call succeeded.
             */
            createLoginLink(accId: string, response?: IResponseFn<accounts.ILoginLink>): Promise<accounts.ILoginLink>;
            createLoginLink(accId: string, redirectUrl?: string, response?: IResponseFn<accounts.ILoginLink>): Promise<accounts.ILoginLink>;
        }

        class ApplicationFees extends StripeResource {
            /**
             * Retrieves the details of an application fee that your account has collected. The same information is returned when refunding the
             * application fee.
             */
            retrieve(id: string, data: IDataOptions, options: HeaderOptions, response?: IResponseFn<applicationFees.IApplicationFee>): Promise<applicationFees.IApplicationFee>;
            retrieve(id: string, data: IDataOptions, response?: IResponseFn<applicationFees.IApplicationFee>): Promise<applicationFees.IApplicationFee>;
            retrieve(id: string, options: HeaderOptions, response?: IResponseFn<applicationFees.IApplicationFee>): Promise<applicationFees.IApplicationFee>;
            retrieve(id: string, response?: IResponseFn<applicationFees.IApplicationFee>): Promise<applicationFees.IApplicationFee>;

            /**
             * Returns a list of application fees you’ve previously collected. The application fees are returned in sorted order, with the most
             * recent fees appearing first.
             */
            list(data: applicationFees.IApplicationFeeListOptions, options: HeaderOptions, response?: IResponseFn<IList<applicationFees.IApplicationFee>>): Promise<IList<applicationFees.IApplicationFee>>;
            list(data: applicationFees.IApplicationFeeListOptions, response?: IResponseFn<IList<applicationFees.IApplicationFee>>): Promise<IList<applicationFees.IApplicationFee>>;
            list(options: HeaderOptions, response?: IResponseFn<IList<applicationFees.IApplicationFee>>): Promise<IList<applicationFees.IApplicationFee>>;
            list(response?: IResponseFn<IList<applicationFees.IApplicationFee>>): Promise<IList<applicationFees.IApplicationFee>>;

            /**
             * Refunds an application fee that has previously been collected but not yet refunded. Funds will be refunded to the Stripe account that
             * the fee was originally collected from.
             *
             * You can optionally refund only part of an application fee. You can do so as many times as you wish until the entire fee has been refunded.
             *
             * Once entirely refunded, an application fee can't be refunded again. This method will throw an error when called on an already-refunded
             * application fee, or when trying to refund more money than is left on an application fee.
             */
            refund(feeId: string, data: applicationFees.IApplicationFeeRefundCreationOptions, options: HeaderOptions, response?: IResponseFn<applicationFees.IApplicationFeeRefund>): Promise<applicationFees.IApplicationFeeRefund>;
            refund(feeId: string, data: applicationFees.IApplicationFeeRefundCreationOptions, response?: IResponseFn<applicationFees.IApplicationFeeRefund>): Promise<applicationFees.IApplicationFeeRefund>;
            refund(feeId: string, options: HeaderOptions, response?: IResponseFn<applicationFees.IApplicationFeeRefund>): Promise<applicationFees.IApplicationFeeRefund>;
            refund(feeId: string, response?: IResponseFn<applicationFees.IApplicationFeeRefund>): Promise<applicationFees.IApplicationFeeRefund>;

            /**
             * Refunds an application fee that has previously been collected but not yet refunded. Funds will be refunded to the Stripe account that
             * the fee was originally collected from.
             *
             * You can optionally refund only part of an application fee. You can do so as many times as you wish until the entire fee has been refunded.
             *
             * Once entirely refunded, an application fee can't be refunded again. This method will throw an error when called on an already-refunded
             * application fee, or when trying to refund more money than is left on an application fee.
             */
            createRefund(feeId: string, data: applicationFees.IApplicationFeeRefundCreationOptions, options: HeaderOptions, response?: IResponseFn<applicationFees.IApplicationFeeRefund>): Promise<applicationFees.IApplicationFeeRefund>;
            createRefund(feeId: string, data: applicationFees.IApplicationFeeRefundCreationOptions, response?: IResponseFn<applicationFees.IApplicationFeeRefund>): Promise<applicationFees.IApplicationFeeRefund>;
            createRefund(feeId: string, response?: IResponseFn<applicationFees.IApplicationFeeRefund>): Promise<applicationFees.IApplicationFeeRefund>;
            createRefund(feeId: string, options: HeaderOptions, response?: IResponseFn<applicationFees.IApplicationFeeRefund>): Promise<applicationFees.IApplicationFeeRefund>;

            /**
             * By default, you can see the 10 most recent refunds stored directly on the application fee object, but you can also retrieve details
             * about a specific refund stored on the application fee.
             */
            retreiveRefund(feeId: string, refundId: string, options: HeaderOptions, response?: IResponseFn<applicationFees.IApplicationFeeRefund>): Promise<applicationFees.IApplicationFeeRefund>;
            retreiveRefund(feeId: string, refundId: string, response?: IResponseFn<applicationFees.IApplicationFeeRefund>): Promise<applicationFees.IApplicationFeeRefund>;

            /**
             * Updates the specified application fee refund by setting the values of the parameters passed. Any parameters not provided will be left
             * unchanged.
             *
             * This request only accepts metadata as an argument.
             */
            updateRefund(feeId: string, refundId: string, data: { metadata?: IOptionsMetadata }, options: HeaderOptions, response?: IResponseFn<applicationFees.IApplicationFeeRefund>): Promise<applicationFees.IApplicationFeeRefund>;
            updateRefund(feeId: string, refundId: string, data: { metadata?: IOptionsMetadata }, response?: IResponseFn<applicationFees.IApplicationFeeRefund>): Promise<applicationFees.IApplicationFeeRefund>;

            /**
             * You can see a list of the refunds belonging to a specific application fee. Note that the 10 most recent refunds are always available
             * by default on the application fee object. If you need more than those 10, you can use this API method and the limit and starting_after
             * parameters to page through additional refunds.
             */
            listRefunds(feeId: string, data: IListOptions, options: HeaderOptions, response?: IResponseFn<IList<applicationFees.IApplicationFeeRefund>>): Promise<IList<applicationFees.IApplicationFeeRefund>>;
            listRefunds(feeId: string, data: IListOptions, response?: IResponseFn<IList<applicationFees.IApplicationFeeRefund>>): Promise<IList<applicationFees.IApplicationFeeRefund>>;
            listRefunds(feeId: string, options: HeaderOptions, response?: IResponseFn<IList<applicationFees.IApplicationFeeRefund>>): Promise<IList<applicationFees.IApplicationFeeRefund>>;
            listRefunds(feeId: string, response?: IResponseFn<IList<applicationFees.IApplicationFeeRefund>>): Promise<IList<applicationFees.IApplicationFeeRefund>>;
        }

        class ApplicationFeeRefunds extends StripeResource {
            /**
             * Refunds an application fee that has previously been collected but not yet refunded. Funds will be refunded to the Stripe account that
             * the fee was originally collected from.
             *
             * You can optionally refund only part of an application fee. You can do so as many times as you wish until the entire fee has been refunded.
             *
             * Once entirely refunded, an application fee can't be refunded again. This method will throw an error when called on an already-refunded
             * application fee, or when trying to refund more money than is left on an application fee.
             */
            create(data: applicationFees.IApplicationFeeRefundCreationOptions, options: HeaderOptions, response?: IResponseFn<applicationFees.IApplicationFeeRefund>): Promise<applicationFees.IApplicationFeeRefund>;
            create(data: applicationFees.IApplicationFeeRefundCreationOptions, response?: IResponseFn<applicationFees.IApplicationFeeRefund>): Promise<applicationFees.IApplicationFeeRefund>;
            create(options: HeaderOptions, response?: IResponseFn<applicationFees.IApplicationFeeRefund>): Promise<applicationFees.IApplicationFeeRefund>;
            create(response?: IResponseFn<applicationFees.IApplicationFeeRefund>): Promise<applicationFees.IApplicationFeeRefund>;

            /**
             * By default, you can see the 10 most recent refunds stored directly on the application fee object, but you can also retrieve details
             * about a specific refund stored on the application fee.
             */
            retrieve(refundId: string, data: IDataOptions, options: HeaderOptions, response?: IResponseFn<applicationFees.IApplicationFeeRefund>): Promise<applicationFees.IApplicationFeeRefund>;
            retrieve(refundId: string, options: IDataOptions, response?: IResponseFn<applicationFees.IApplicationFeeRefund>): Promise<applicationFees.IApplicationFeeRefund>;
            retrieve(refundId: string, options: HeaderOptions, response?: IResponseFn<applicationFees.IApplicationFeeRefund>): Promise<applicationFees.IApplicationFeeRefund>;
            retrieve(refundId: string, response?: IResponseFn<applicationFees.IApplicationFeeRefund>): Promise<applicationFees.IApplicationFeeRefund>;

            /**
             * Updates the specified application fee refund by setting the values of the parameters passed. Any parameters not provided will be left
             * unchanged.
             *
             * This request only accepts metadata as an argument.
             */
            update(refundId: string, data: { metadata?: IOptionsMetadata }, options: HeaderOptions, response?: IResponseFn<applicationFees.IApplicationFeeRefund>): Promise<applicationFees.IApplicationFeeRefund>;
            update(refundId: string, data: { metadata?: IOptionsMetadata }, response?: IResponseFn<applicationFees.IApplicationFeeRefund>): Promise<applicationFees.IApplicationFeeRefund>;

            /**
             * You can see a list of the refunds belonging to a specific application fee. Note that the 10 most recent refunds are always available
             * by default on the application fee object. If you need more than those 10, you can use this API method and the limit and starting_after
             * parameters to page through additional refunds.
             */
            list(data: IListOptions, options: HeaderOptions, response?: IResponseFn<IList<applicationFees.IApplicationFeeRefund>>): Promise<IList<applicationFees.IApplicationFeeRefund>>;
            list(data: IListOptions, response?: IResponseFn<IList<applicationFees.IApplicationFeeRefund>>): Promise<IList<applicationFees.IApplicationFeeRefund>>;
            list(options: HeaderOptions, response?: IResponseFn<IList<applicationFees.IApplicationFeeRefund>>): Promise<IList<applicationFees.IApplicationFeeRefund>>;
            list(response?: IResponseFn<IList<applicationFees.IApplicationFeeRefund>>): Promise<IList<applicationFees.IApplicationFeeRefund>>;
        }

        class Balance extends StripeResource {
            retrieve(options: HeaderOptions, response?: IResponseFn<balance.IBalance>): Promise<balance.IBalance>;
            retrieve(response?: IResponseFn<balance.IBalance>): Promise<balance.IBalance>;

            retrieveTransaction(id: string, options: HeaderOptions, response?: IResponseFn<balance.IBalanceTransaction>): Promise<balance.IBalanceTransaction>;
            retrieveTransaction(id: string, response?: IResponseFn<balance.IBalanceTransaction>): Promise<balance.IBalanceTransaction>;

            listTransactions(data: balance.IBalanceListOptions, options: HeaderOptions, response?: IResponseFn<balance.IBalanceTransaction>): Promise<IList<balance.IBalanceTransaction>>;
            listTransactions(data: balance.IBalanceListOptions, response?: IResponseFn<balance.IBalanceTransaction>): Promise<IList<balance.IBalanceTransaction>>;
            listTransactions(options: HeaderOptions, response?: IResponseFn<balance.IBalanceTransaction>): Promise<IList<balance.IBalanceTransaction>>;
            listTransactions(response?: IResponseFn<balance.IBalanceTransaction>): Promise<IList<balance.IBalanceTransaction>>;
        }

        class BitcoinReceivers extends StripeResource {
            /**
             * Creates a Bitcoin receiver object that can be used to accept bitcoin payments from your customer. The receiver exposes a Bitcoin address
             * and is created with a bitcoin to USD exchange rate that is valid for 10 minutes.
             */
            create(data: bitcoinReceivers.IBitcoinReceiverCreationOptions, options: HeaderOptions, response?: IResponseFn<bitcoinReceivers.IBitcoinReceiver>): Promise<bitcoinReceivers.IBitcoinReceiver>;
            create(data: bitcoinReceivers.IBitcoinReceiverCreationOptions, response?: IResponseFn<bitcoinReceivers.IBitcoinReceiver>): Promise<bitcoinReceivers.IBitcoinReceiver>;

            /**
             * Retrieves the Bitcoin receiver with the given ID.
             */
            retrieve(id: string, data: IDataOptions, options: HeaderOptions, response?: IResponseFn<bitcoinReceivers.IBitcoinReceiver>): Promise<bitcoinReceivers.IBitcoinReceiver>;
            retrieve(id: string, data: IDataOptions, response?: IResponseFn<bitcoinReceivers.IBitcoinReceiver>): Promise<bitcoinReceivers.IBitcoinReceiver>;
            retrieve(id: string, options: HeaderOptions, response?: IResponseFn<bitcoinReceivers.IBitcoinReceiver>): Promise<bitcoinReceivers.IBitcoinReceiver>;
            retrieve(id: string, response?: IResponseFn<bitcoinReceivers.IBitcoinReceiver>): Promise<bitcoinReceivers.IBitcoinReceiver>;

            /**
             * Returns a list of your receivers. Receivers are returned sorted by creation date, with the most recently created receivers appearing first.
             */
            list(data: bitcoinReceivers.IBitcoinReceiverListOptions, options: HeaderOptions, response?: IResponseFn<IList<bitcoinReceivers.IBitcoinReceiver>>): Promise<IList<bitcoinReceivers.IBitcoinReceiver>>;
            list(data: bitcoinReceivers.IBitcoinReceiverListOptions, response?: IResponseFn<IList<bitcoinReceivers.IBitcoinReceiver>>): Promise<IList<bitcoinReceivers.IBitcoinReceiver>>;

            // update(id: string): void; // This does seem to be a method in the library (https://github.com/stripe/stripe-node/blob/master/lib/resources/BitcoinReceivers.js#L12), but isn't in the API documentation.

            setMetadata(): void; // TODO: Implement placeholder method
            getMetadata(): void; // TODO: Implement placeholder method
        }

        class Charges extends StripeResource {
            /**
             * To charge a credit card, you create a charge object. If your API key is in test mode, the supplied card won't actually be charged, though
             * everything else will occur as if in live mode. (Stripe assumes that the charge would have completed successfully).
             *
             * @returns Returns a charge object if the charge succeeded. Throws an error if something goes wrong. A common source of error is an invalid or
             * expired card, or a valid card with insufficient available balance. If the cvc parameter is provided, Stripe will attempt to check the CVC's
             * correctness, and the check's result will be returned. Similarly, If address_line1 or address_zip are provided, Stripe will similarly try to
             * check the validity of those parameters. Some banks do not support checking one or more of these parameters, in which case Stripe will return
             * an 'unavailable' result. Also note that, depending on the bank, charges can succeed even when passed incorrect CVC and address information.
             *
             * @param options Options for creating a charge.
             * @param response A callback to receive the response and newly created charge, or errors if they exist.
             */
            create(data: charges.IChargeCreationOptions, options: HeaderOptions, response?: IResponseFn<charges.ICharge>): Promise<charges.ICharge>;
            create(data: charges.IChargeCreationOptions, response?: IResponseFn<charges.ICharge>): Promise<charges.ICharge>;

            /**
             * Retrieves the details of a charge that has previously been created. Supply the unique charge ID that was returned
             * from your previous request, and Stripe will return the corresponding charge information. The same information is
             * returned when creating or refunding the charge.
             *
             * @param id The identifier of the charge to be retrieved
             * @param response A callback that takes in a potential error and a charge object.
             */
            retrieve(id: string, data: IDataOptions, options: HeaderOptions, response?: IResponseFn<charges.ICharge>): Promise<charges.ICharge>;
            retrieve(id: string, data: IDataOptions, response?: IResponseFn<charges.ICharge>): Promise<charges.ICharge>;
            retrieve(id: string, options: HeaderOptions, response?: IResponseFn<charges.ICharge>): Promise<charges.ICharge>;
            retrieve(id: string, response?: IResponseFn<charges.ICharge>): Promise<charges.ICharge>;

            /**
             * Updates the specified charge by setting the values of the parameters passed. Any parameters not provided will be left unchanged.
             * This request accepts only the description, metadata, receipt_emailand fraud_details as arguments.
             *
             * @param id The identifier of the charge to be updated
             * @param data An object containing the updated properties.
             */
            update(id: string, data: charges.IChargeUpdateOptions, options: HeaderOptions, response?: IResponseFn<charges.ICharge>): Promise<charges.ICharge>;
            update(id: string, data: charges.IChargeUpdateOptions, response?: IResponseFn<charges.ICharge>): Promise<charges.ICharge>;

            /**
             * Capture the payment of an existing, uncaptured, charge. This is the second half of the two-step payment flow, where first
             * you created a charge with the capture option set to false. Uncaptured payments expire exactly seven days after they are
             * created. If they are not captured by that point in time, they will be marked as refunded and will no longer be capturable.
             */
            capture(id: string, data?: charges.IChargeCaptureOptions, options?: HeaderOptions, response?: IResponseFn<charges.ICharge>): Promise<charges.ICharge>;

            /**
             * Returns a list of charges you've previously created. The charges are returned in sorted order, with the most recent charges
             * appearing first.
             *
             * @returns An object with a data property that contains an array of up to limit charges, starting after charge starting_after.
             * Each entry in the array is a separate charge object. If no more charges are available, the resulting array will be empty.
             * If you provide a non-existent customer ID, this call throws an error. You can optionally request that the response include
             * the total count of all charges that match your filters. To do so, specify include[]=total_count in your request.
             *
             * @param data Filtering options for the returned items.
             */
            list(data: charges.IChargeListOptions, options: HeaderOptions, response?: IResponseFn<IList<charges.ICharge>>): Promise<IList<charges.ICharge>>;
            list(data: charges.IChargeListOptions, response?: IResponseFn<IList<charges.ICharge>>): Promise<IList<charges.ICharge>>;
            list(options: HeaderOptions, response?: IResponseFn<IList<charges.ICharge>>): Promise<IList<charges.ICharge>>;
            list(response?: IResponseFn<IList<charges.ICharge>>): Promise<IList<charges.ICharge>>;

            /**
             * When you create a new refund, you must specify a charge to create it on.
             * Creating a new refund will refund a charge that has previously been created but not yet refunded. Funds will be refunded to the credit or debit card that was originally charged. The fees you were originally charged are also refunded.
             * You can optionally refund only part of a charge. You can do so as many times as you wish until the entire charge has been refunded.
             * Once entirely refunded, a charge can't be refunded again. This method will throw an error when called on an already-refunded charge, or when trying to refund more money than is left on a charge.
             */
            refund(chargeId: string, data: refunds.IRefundCreationOptions, options: HeaderOptions, response?: IResponseFn<refunds.IRefund>): Promise<refunds.IRefund>;
            refund(chargeId: string, data: refunds.IRefundCreationOptions, response?: IResponseFn<refunds.IRefund>): Promise<refunds.IRefund>;
            refund(chargeId: string, options: HeaderOptions, response?: IResponseFn<refunds.IRefund>): Promise<refunds.IRefund>;
            refund(chargeId: string, response?: IResponseFn<refunds.IRefund>): Promise<refunds.IRefund>;

            /**
             * When you create a new refund, you must specify a charge to create it on. Creating a new refund will refund a charge that has previously
             * been created but not yet refunded. Funds will be refunded to the credit or debit card that was originally charged. The fees you were
             * originally charged are also refunded. You can optionally refund only part of a charge. You can do so as many times as you wish until
             * the entire charge has been refunded. Once entirely refunded, a charge can't be refunded again. This method will throw an error when
             * called on an already-refunded charge, or when trying to refund more money than is left on a charge.
             *
             * @returns Returns the refund object if the refund succeeded. Throws an error if the charge has already been refunded or an invalid
             * charge identifier was provided.
             *
             * @param id The identifier of the charge to be refunded.
             * @param data Options for specifying reasons and refund amount
             * @param response The refund.
             *
             * @deprecated According to source code (https://github.com/stripe/stripe-node/blob/master/lib/resources/Charges.js#L43)
             */
            createRefund(id: string, data: refunds.IRefundCreationOptions, options: HeaderOptions, response?: IResponseFn<refunds.IRefund>): Promise<refunds.IRefund>;
            createRefund(id: string, data: refunds.IRefundCreationOptions, response?: IResponseFn<refunds.IRefund>): Promise<refunds.IRefund>;
            createRefund(id: string, options: HeaderOptions, response?: IResponseFn<refunds.IRefund>): Promise<refunds.IRefund>;
            createRefund(id: string, response?: IResponseFn<refunds.IRefund>): Promise<refunds.IRefund>;

            /**
             * By default, you can see the 10 most recent refunds stored directly on the charge object, but you can also retrieve details about a specific
             * refund stored on the charge.
             *
             * @param chargeId The ID of the charge refunded
             * @param refundId The ID of the refund to retrieve
             */
            retrieveRefund(chargeId: string, refundId: string, options: HeaderOptions, response?: IResponseFn<refunds.IRefund>): Promise<refunds.IRefund>;
            retrieveRefund(chargeId: string, refundId: string, response?: IResponseFn<refunds.IRefund>): Promise<refunds.IRefund>;

            /**
             * Updates the specified refund by setting the values of the parameters passed. Any parameters not provided will be left unchanged.
             * This request only accepts metadata as an argument.
             *
             * @param chargeId The ID of the charge refunded
             * @param refundId The ID of the refund to update
             */
            updateRefund(chargeId: string, refundId: string, data: IDataOptionsWithMetadata, options: HeaderOptions, response?: IResponseFn<refunds.IRefund>): Promise<refunds.IRefund>;
            updateRefund(chargeId: string, refundId: string, data: IDataOptionsWithMetadata, response?: IResponseFn<refunds.IRefund>): Promise<refunds.IRefund>;

            /**
             * You can see a list of the refunds belonging to a specific charge. Note that the 10 most recent refunds are always available by default on
             * the charge object. If you need more than those 10, you can use this API method and the limit and starting_after parameters to page through
             * additional refunds.
             *
             * @returns A object with a data property that contains an array of up to limit refunds, starting after refund starting_after.
             * Each entry in the array is a separate refund object. If no more refunds are available, the resulting array will be empty. If you provide
             * a non-existent customer ID or charge ID, this call throws an error. You can optionally request that the response include the total count
             * of all refunds that match your filters. To do so, specify include[]=total_count in your request.
             *
             * @param chargeId The ID of the charge refunded
             * @param data Used to filter the refunds returned
             */
            listRefunds(chargeId: string, data: IListOptions, options: HeaderOptions, response?: IResponseFn<IList<refunds.IRefund>>): Promise<IList<refunds.IRefund>>;
            listRefunds(chargeId: string, data: IListOptions, response?: IResponseFn<IList<refunds.IRefund>>): Promise<IList<refunds.IRefund>>;
            listRefunds(chargeId: string, options: HeaderOptions, response?: IResponseFn<IList<refunds.IRefund>>): Promise<IList<refunds.IRefund>>;
            listRefunds(chargeId: string, response?: IResponseFn<IList<refunds.IRefund>>): Promise<IList<refunds.IRefund>>;

            markAsSafe(chargeId: string, response?: IResponseFn<charges.ICharge>): Promise<charges.ICharge>;
            markAsFraudulent(chargeId: string, response?: IResponseFn<charges.ICharge>): Promise<charges.ICharge>;
        }

        class ChargeRefunds extends StripeResource {
            /**
             * When you create a new refund, you must specify a charge to create it on.
             *
             * Creating a new refund will refund a charge that has previously been created but not yet refunded.
             * Funds will be refunded to the credit or debit card that was originally charged.
             * The fees you were originally charged are also refunded.
             *
             * You can optionally refund only part of a charge.
             * You can do so as many times as you wish until the entire charge has been refunded.
             *
             * Once entirely refunded, a charge can't be refunded again.
             * This method will throw an error when called on an already-refunded charge, or when trying to refund more money than is left on a charge.
             */
            create?(data: refunds.IRefundCreationOptions, options: HeaderOptions, response?: IResponseFn<refunds.IRefund>): Promise<refunds.IRefund>;
            create?(data: refunds.IRefundCreationOptions, response?: IResponseFn<refunds.IRefund>): Promise<refunds.IRefund>;
            create?(options: HeaderOptions, response?: IResponseFn<refunds.IRefund>): Promise<refunds.IRefund>;
            create?(response?: IResponseFn<refunds.IRefund>): Promise<refunds.IRefund>;

            /**
             * Retrieves the details of an existing refund.
             */
            retrieve?(id: string, data: IDataOptions, options: HeaderOptions, response?: IResponseFn<refunds.IRefund>): Promise<refunds.IRefund>;
            retrieve?(id: string, data: IDataOptions, response?: IResponseFn<refunds.IRefund>): Promise<refunds.IRefund>;
            retrieve?(id: string, options: HeaderOptions, response?: IResponseFn<refunds.IRefund>): Promise<refunds.IRefund>;
            retrieve?(id: string, response?: IResponseFn<refunds.IRefund>): Promise<refunds.IRefund>;

            /**
             * Updates the specified refund by setting the values of the parameters passed.
             * Any parameters not provided will be left unchanged.
             *
             * This request only accepts metadata as an argument.
             */
            update?(id: string, data: IDataOptionsWithMetadata, options: HeaderOptions, response?: IResponseFn<refunds.IRefund>): Promise<refunds.IRefund>;
            update?(id: string, data: IDataOptionsWithMetadata, response?: IResponseFn<refunds.IRefund>): Promise<refunds.IRefund>;

            /**
             * Returns a list of all refunds you’ve previously created. The refunds are returned in sorted order,
             * with the most recent refunds appearing first.
             * For convenience, the 10 most recent refunds are always available by default on the charge object.
             */
            list?(data: refunds.IRefundListOptions, options: HeaderOptions, response?: IResponseFn<IList<refunds.IRefund>>): Promise<IList<refunds.IRefund>>;
            list?(data: refunds.IRefundListOptions, response?: IResponseFn<IList<refunds.IRefund>>): Promise<IList<refunds.IRefund>>;
            list?(options: HeaderOptions, response?: IResponseFn<IList<refunds.IRefund>>): Promise<IList<refunds.IRefund>>;
            list?(response?: IResponseFn<IList<refunds.IRefund>>): Promise<IList<refunds.IRefund>>;
        }

        class Coupons extends StripeResource {
            /**
             * You can create coupons easily via the coupon management page of the Stripe dashboard. Coupon creation is also accessible via the API if
             * you need to create coupons on the fly. A coupon has either a percent_off or an amount_off and currency. If you set an amount_off, that
             * amount will be subtracted from any invoice's subtotal. For example, an invoice with a subtotal of $10 will have a final total of $0 if
             * a coupon with an amount_off of 2000 is applied to it and an invoice with a subtotal of $30 will have a final total of $10 if a coupon
             * with an amount_off of 2000 is applied to it.
             *
             * @returns Returns the coupon object.
             *
             * @param data Options for creating the coupon.
             */
            create(data: coupons.ICouponCreationOptions, options: HeaderOptions, response?: IResponseFn<coupons.ICoupon>): Promise<coupons.ICoupon>;
            create(data: coupons.ICouponCreationOptions, response?: IResponseFn<coupons.ICoupon>): Promise<coupons.ICoupon>;

            /**
             * Retrieves the coupon with the given ID.
             *
             * @returns Returns a coupon if a valid coupon ID was provided. Throws an error otherwise.
             *
             * @param id The ID of the desired coupon
             */
            retrieve(id: string, data: IDataOptions, options: HeaderOptions, response?: IResponseFn<coupons.ICoupon>): Promise<coupons.ICoupon>;
            retrieve(id: string, data: IDataOptions, response?: IResponseFn<coupons.ICoupon>): Promise<coupons.ICoupon>;
            retrieve(id: string, options: HeaderOptions, response?: IResponseFn<coupons.ICoupon>): Promise<coupons.ICoupon>;
            retrieve(id: string, response?: IResponseFn<coupons.ICoupon>): Promise<coupons.ICoupon>;

            /**
             * Updates the metadata of a coupon. Other coupon details (currency, duration, amount_off) are, by design, not editable.
             *
             * @returns The newly updated coupon object if the call succeeded. Otherwise, this call throws an error, such as if the coupon has
             * been deleted.
             *
             * @param id The ID of the coupon to be updated
             * @param data Metadata to update
             */
            update(id: string, data: IDataOptionsWithMetadata, options: HeaderOptions, response?: IResponseFn<coupons.ICoupon>): Promise<coupons.ICoupon>;
            update(id: string, data: IDataOptionsWithMetadata, response?: IResponseFn<coupons.ICoupon>): Promise<coupons.ICoupon>;

            /**
             * You can delete coupons via the coupon management page of the Stripe dashboard. However, deleting a coupon does not affect any
             * customers who have already applied the coupon; it means that new customers can't redeem the coupon. You can also delete coupons
             * via the API.
             *
             * @returns An object with the deleted coupon's ID and a deleted flag upon success. Otherwise, this call throws an error, such as
             * if the coupon has already been deleted.
             *
             * @param id The ID of the coupon to be deleted.
             */
            del(id: string, options: HeaderOptions, response?: IResponseFn<IDeleteConfirmation>): Promise<IDeleteConfirmation>;
            del(id: string, response?: IResponseFn<IDeleteConfirmation>): Promise<IDeleteConfirmation>;

            /**
             * Returns a list of your coupons.
             *
             * @returns A object with a data property that contains an array of up to limit coupons, starting after coupon starting_after. Each
             * entry in the array is a separate coupon object. If no more coupons are available, the resulting array will be empty. This request
             * should never throw an error. You can optionally request that the response include the total count of all coupons. To do so, specify
             * include[]=total_count in your request.
             *
             * @param data Filtering options for the list.
             */
            list(data: IListOptionsCreated, options: HeaderOptions, response?: IResponseFn<IList<coupons.ICoupon>>): Promise<IList<coupons.ICoupon>>;
            list(data: IListOptionsCreated, response?: IResponseFn<IList<coupons.ICoupon>>): Promise<IList<coupons.ICoupon>>;
            list(options: HeaderOptions, response?: IResponseFn<IList<coupons.ICoupon>>): Promise<IList<coupons.ICoupon>>;
            list(response?: IResponseFn<IList<coupons.ICoupon>>): Promise<IList<coupons.ICoupon>>;
        }

        class CustomerCards extends StripeResource {
            /**
             * When you create a new credit card, you must specify a customer or recipient to create it on. If the card's owner has no default card,
             * then the new card will become the default. However, if the owner already has a default then it will not change. To change the default,
             * you should either update the customer to have a new default_source or update the recipient to have a new default_card.
             *
             * @returns Returns the card object.
             */
            create(data: {
                card?: sources.ISourceCreationOptionsExtended;
            }, options: HeaderOptions, response?: IResponseFn<cards.ICard>): Promise<cards.ICard>;
            create(data: {
                card?: sources.ISourceCreationOptionsExtended;
            }, response?: IResponseFn<cards.ICard>): Promise<cards.ICard>;

            /**
             * You can see a list of the cards belonging to a customer or recipient. Note that the 10 most recent
             * cards are always available by default on the customer or recipient object. If you need more than
             * those 10, you can use this API method and the limit and starting_after parameters to page through
             * additional cards.
             *
             * @returns Returns a list of the cards stored on the customer or recipient. You can optionally request
             * that the response include the total count of all cards for the customer or recipient. To do so,
             * specify include[]=total_count in your request.
             * @param data Filtering options
             */
            list(data: IListOptions, options: HeaderOptions, response?: IResponseFn<IList<cards.ICard>>): Promise<IList<cards.ICard>>;
            list(data: IListOptions, response?: IResponseFn<IList<cards.ICard>>): Promise<IList<cards.ICard>>;
            list(options: HeaderOptions, response?: IResponseFn<IList<cards.ICard>>): Promise<IList<cards.ICard>>;
            list(response?: IResponseFn<IList<cards.ICard>>): Promise<IList<cards.ICard>>;

            /**
             * If you need to update only some card details, like the billing address or expiration date, you can do so without having to re-enter the
             * full card details. Stripe also works directly with card networks so that your customers can continue using your service without
             * interruption. When you update a card, Stripe will automatically validate the card.
             *
             * @returns Returns the card object.
             *
             * @param cardId The ID of the card to be retrieved.
             */
            update(cardId: string, data: cards.ICardUpdateOptions, options: HeaderOptions, response?: IResponseFn<cards.ICard>): Promise<cards.ICard>;
            update(cardId: string, data: cards.ICardUpdateOptions, response?: IResponseFn<cards.ICard>): Promise<cards.ICard>;

            /**
             * By default, you can see the 10 most recent cards stored on a customer or recipient directly on the customer or recipient object, but
             * you can also retrieve details about a specific card stored on the customer or recipient.
             *
             * @returns Returns the card object.
             *
             * @param cardId The ID of the card to be retrieved.
             */
            retrieve(cardId: string, options: HeaderOptions, response?: IResponseFn<cards.ICard>): Promise<cards.ICard>;
            retrieve(cardId: string, response?: IResponseFn<cards.ICard>): Promise<cards.ICard>;

            /**
             * You can delete cards from a customer or recipient. If you delete a card that is currently the
             * default source on a customer, then the most recently added source will become the new default.
             * If you delete a card that is the last remaining source on the customer then the default_source
             * attribute will become null. Similarly, if you delete the default card on a recipient, then the
             * most recently added card will become the new default. If you delete the last remaining card on
             * a recipient, then the default_card attribute will become null. Note that for cards belonging to
             * customers, you may want to prevent customers on paid subscriptions from deleting all cards on
             * file so that there is at least one default card for the next invoice payment attempt.
             *
             * @returns Returns the deleted card object.
             *
             * @param cardId The ID of the card to be retrieved.
             */
            del(cardId: string, options: HeaderOptions, response?: IResponseFn<IDeleteConfirmation>): Promise<IDeleteConfirmation>;
            del(cardId: string, response?: IResponseFn<IDeleteConfirmation>): Promise<IDeleteConfirmation>;
        }

        class Customers extends StripeResource {
            /**
             * Creates a new customer object.
             *
             * @returns Returns a customer object if the call succeeded. The returned object will have information about subscriptions, discount,
             * and payment sources, if that information has been provided. If a non-free plan is specified and a source is not provided (unless
             * the plan has a trial period), the call will throw an error. If a non-existent plan or a non-existent or expired coupon is provided,
             * the call will throw an error. If a source has been attached to the customer, the returned customer object will have a default_source
             * attribute, which is an ID that can be expanded into the full source details when retrieving the customer.
             *
             * @param data The options for the new customer
             */
            create(data: customers.ICustomerCreationOptions, options: HeaderOptions, response?: IResponseFn<customers.ICustomer>): Promise<customers.ICustomer>;
            create(data: customers.ICustomerCreationOptions, response?: IResponseFn<customers.ICustomer>): Promise<customers.ICustomer>;

            /**
             * Returns a list of your customers. The customers are returned sorted by creation date, with the most recently created customers
             * appearing first.
             *
             * @returns A object with a data property that contains an array of up to limit customers, starting after customer starting_after.
             * Each entry in the array is a separate customer object. If no more customers are available, the resulting array will be empty.
             * This request should never throw an error. You can optionally request that the response include the total count of all customers
             * that match your filters. To do so, specify include[]=total_count in your request.
             *
             * @param data Allows you to filter the customers you want.
             */
            list(data: customers.ICustomerListOptions, options: HeaderOptions, response?: IResponseFn<IList<customers.ICustomer>>): Promise<IList<customers.ICustomer>>;
            list(data: customers.ICustomerListOptions, response?: IResponseFn<IList<customers.ICustomer>>): Promise<IList<customers.ICustomer>>;
            list(options: HeaderOptions, response?: IResponseFn<IList<customers.ICustomer>>): Promise<IList<customers.ICustomer>>;
            list(response?: IResponseFn<IList<customers.ICustomer>>): Promise<IList<customers.ICustomer>>;

            /**
             * Updates the specified customer by setting the values of the parameters passed. Any parameters not provided will be left unchanged.
             * For example, if you pass the card parameter, that becomes the customer's active card to be used for all charges in the future.
             * When you update a customer to a new valid card: for each of the customer's current subscriptions, if the subscription is in the
             * past_due state, then the latest unpaid, unclosed invoice for the subscription will be retried (note that this retry will not count
             * as an automatic retry, and will not affect the next regularly scheduled payment for the invoice). (Note also that no invoices
             * pertaining to subscriptions in the unpaid state, or invoices pertaining to canceled subscriptions, will be retried as a result
             * of updating the customer's card.) This request accepts mostly the same arguments as the customer creation call.
             *
             * @returns Returns the customer object if the update succeeded. Throws an error if update parameters are invalid (e.g. specifying
             * an invalid coupon or an invalid card).
             *
             * @param id The identifier of the customer to be retrieved.
             */
            update(id: string, data: customers.ICustomerUpdateOptions, options: HeaderOptions, response?: IResponseFn<customers.ICustomer>): Promise<customers.ICustomer>;
            update(id: string, data: customers.ICustomerUpdateOptions, response?: IResponseFn<customers.ICustomer>): Promise<customers.ICustomer>;

            /**
             * Retrieves the details of an existing customer. You need only supply the unique customer identifier that was returned upon customer
             * creation.
             *
             * @returns Returns a customer object if a valid identifier was provided. When requesting the ID of a customer that has been deleted,
             * a subset of the customer's information will be returned, including a "deleted" property, which will be true.
             *
             * @param id The identifier of the customer to be retrieved.
             */
            retrieve(id: string, data: IDataOptions, options: HeaderOptions, response?: IResponseFn<customers.ICustomer>): Promise<customers.ICustomer>;
            retrieve(id: string, data: IDataOptions, response?: IResponseFn<customers.ICustomer>): Promise<customers.ICustomer>;
            retrieve(id: string, options: HeaderOptions, response?: IResponseFn<customers.ICustomer>): Promise<customers.ICustomer>;
            retrieve(id: string, response?: IResponseFn<customers.ICustomer>): Promise<customers.ICustomer>;

            /**
             * Permanently deletes a customer. It cannot be undone. Also immediately cancels any active subscriptions on the customer.
             *
             * @returns Returns an object with a deleted parameter on success. If the customer ID does not exist, this call throws an error. Unlike
             * other objects, deleted customers can still be retrieved through the API, in order to be able to track the history of customers while
             * still removing their credit card details and preventing any further operations to be performed (such as adding a new subscription).
             *
             * @param id The identifier of the customer to be deleted.
             */
            del(id: string, options: HeaderOptions, response?: IResponseFn<IDeleteConfirmation>): Promise<IDeleteConfirmation>;
            del(id: string, response?: IResponseFn<IDeleteConfirmation>): Promise<IDeleteConfirmation>;

            /**
             * When you create a new credit card, you must specify a customer or recipient to create it on. If the card's owner has no default card,
             * then the new card will become the default. However, if the owner already has a default then it will not change. To change the default,
             * you should either update the customer to have a new default_source or update the recipient to have a new default_card.
             *
             * @returns Returns the card object.
             *
             * @param customerId The customer ID to which to add the card.
             *
             * @deprecated
             */
            createCard(customerId: string, data: {
                card?: sources.ISourceCreationOptionsExtended;
            }, options: HeaderOptions, response?: IResponseFn<cards.ICard>): Promise<cards.ICard>;
            createCard(customerId: string, data: {
                card?: sources.ISourceCreationOptionsExtended;
            }, response?: IResponseFn<cards.ICard>): Promise<cards.ICard>;

            /**
             * By default, you can see the 10 most recent cards stored on a customer or recipient directly on the customer or recipient object, but
             * you can also retrieve details about a specific card stored on the customer or recipient.
             *
             * @returns Returns the card object.
             *
             * @param customerId The ID of the customer whose card needs to be retrieved.
             * @param cardId The ID of the card to be retrieved.
             */
            retrieveCard(customerId: string, cardId: string, options: HeaderOptions, response?: IResponseFn<cards.ICard>): Promise<cards.ICard>;
            retrieveCard(customerId: string, cardId: string, response?: IResponseFn<cards.ICard>): Promise<cards.ICard>;

            /**
             * If you need to update only some card details, like the billing address or expiration date, you can do so without having to re-enter the
             * full card details. Stripe also works directly with card networks so that your customers can continue using your service without
             * interruption. When you update a card, Stripe will automatically validate the card.
             *
             * @returns Returns the card object.
             *
             * @param customerId The ID of the customer whose card needs to be retrieved.
             * @param cardId The ID of the card to be retrieved.
             */
            updateCard(customerId: string, cardId: string, data: cards.ICardUpdateOptions, options: HeaderOptions, response?: IResponseFn<cards.ICard>): Promise<cards.ICard>;
            updateCard(customerId: string, cardId: string, data: cards.ICardUpdateOptions, response?: IResponseFn<cards.ICard>): Promise<cards.ICard>;

            /**
             * You can delete cards from a customer or recipient. If you delete a card that is currently the
             * default source on a customer, then the most recently added source will become the new default.
             * If you delete a card that is the last remaining source on the customer then the default_source
             * attribute will become null. Similarly, if you delete the default card on a recipient, then the
             * most recently added card will become the new default. If you delete the last remaining card on
             * a recipient, then the default_card attribute will become null. Note that for cards belonging to
             * customers, you may want to prevent customers on paid subscriptions from deleting all cards on
             * file so that there is at least one default card for the next invoice payment attempt.
             *
             * @returns Returns the deleted card object.
             *
             * @param customerId The ID of the customer whose card needs to be retrieved.
             * @param cardId The ID of the card to be retrieved.
             */
            deleteCard(customerId: string, cardId: string, options: HeaderOptions, response?: IResponseFn<IDeleteConfirmation>): Promise<IDeleteConfirmation>;
            deleteCard(customerId: string, cardId: string, response?: IResponseFn<IDeleteConfirmation>): Promise<IDeleteConfirmation>;

            /**
             * You can see a list of the cards belonging to a customer or recipient. Note that the 10 most recent
             * cards are always available by default on the customer or recipient object. If you need more than
             * those 10, you can use this API method and the limit and starting_after parameters to page through
             * additional cards.
             *
             * @returns Returns a list of the cards stored on the customer or recipient. You can optionally request
             * that the response include the total count of all cards for the customer or recipient. To do so,
             * specify include[]=total_count in your request.
             *
             * @param customerId The ID of the customer whose cards will be retrieved
             * @param data Filtering options
             */
            listCards(customerId: string, data: IListOptions, options: HeaderOptions, response?: IResponseFn<IList<cards.ICard>>): Promise<IList<cards.ICard>>;
            listCards(customerId: string, data: IListOptions, response?: IResponseFn<IList<cards.ICard>>): Promise<IList<cards.ICard>>;
            listCards(customerId: string, options: HeaderOptions, response?: IResponseFn<IList<cards.ICard>>): Promise<IList<cards.ICard>>;
            listCards(customerId: string, response?: IResponseFn<IList<cards.ICard>>): Promise<IList<cards.ICard>>;

            /**
             * When adding a card to a customer, the parameter name is source. When
             * adding to an account, the parameter name is external_account. The
             * value can either be a token, like the ones returned by our Stripe.js, or a
             * dictionary containing a user's credit card details.
             * Stripe will automatically validate the card.
             *
             * @returns Returns the card object.
             *
             * @param customerId The customer ID to which to add the card.
             */
            createSource(customerId: string, data: customers.ICustomerCardSourceCreationOptions, options: HeaderOptions, response?: IResponseFn<cards.ICard>): Promise<cards.ICard>;
            createSource(customerId: string, data: customers.ICustomerCardSourceCreationOptions, response?: IResponseFn<cards.ICard>): Promise<cards.ICard>;
            /**
             * When adding a card to a customer, the parameter name is source. When
             * adding to an account, the parameter name is external_account. The
             * value can either be a token, like the ones returned by our Stripe.js, or a
             * dictionary containing a user’s credit card details.
             * Stripe will automatically validate the card.
             *
             * @returns Returns the card or bank account object.
             *
             * @param customerId The customer ID to which to add the card.
             */
            createSource(customerId: string, data: customers.ICustomerSourceCreationOptions, options: HeaderOptions, response?: IResponseFn<cards.ICard | bankAccounts.IBankAccount>): Promise<cards.ICard | bankAccounts.IBankAccount>;
            createSource(customerId: string, data: customers.ICustomerSourceCreationOptions, response?: IResponseFn<cards.ICard | bankAccounts.IBankAccount>): Promise<cards.ICard | bankAccounts.IBankAccount>;

            /**
             * You can see a list of the cards belonging to a customer or recipient. Note that the 10 most recent
             * cards are always available by default on the customer or recipient object. If you need more than
             * those 10, you can use this API method and the limit and starting_after parameters to page through
             * additional cards.
             *
             * @returns Returns a list of the cards stored on the customer or recipient. You can optionally request
             * that the response include the total count of all cards for the customer or recipient. To do so,
             * specify include[]=total_count in your request.
             *
             * @param customerId The ID of the customer whose cards will be retrieved
             * @param data Filtering options
             */
            listSources(customerId: string, data: customers.ICardSourceListOptions, options: HeaderOptions, response?: IResponseFn<IList<cards.ICard>>): Promise<IList<cards.ICard>>;
            listSources(customerId: string, data: customers.ICardSourceListOptions, response?: IResponseFn<IList<cards.ICard>>): Promise<IList<cards.ICard>>;
            /**
             * You can see a list of the bank accounts belonging to a customer or recipient. Note that the 10 most recent
             * bank accounts are always available by default on the customer or recipient object. If you need more than
             * those 10, you can use this API method and the limit and starting_after parameters to page through
             * additional cards.
             *
             * @returns Returns a list of the bank accounts stored on the customer or recipient. You can optionally request
             * that the response include the total count of all bank accounts for the customer or recipient. To do so,
             * specify include[]=total_count in your request.
             *
             * @param customerId The ID of the customer whose cards will be retrieved
             * @param data Filtering options
             */
            listSources(customerId: string, data: customers.IBankAccountSourceListOptions, options: HeaderOptions, response?: IResponseFn<IList<bankAccounts.IBankAccount>>): Promise<IList<bankAccounts.IBankAccount>>;
            listSources(customerId: string, data: customers.IBankAccountSourceListOptions, response?: IResponseFn<IList<bankAccounts.IBankAccount>>): Promise<IList<bankAccounts.IBankAccount>>;

            /**
             * By default, you can see the 10 most recent cards/bank accounts stored on a customer or recipient directly on the customer or recipient object, but
             * you can also retrieve details about a specific card/bank account stored on the customer or recipient.
             *
             * @returns Returns the card/bank account object.
             *
             * @param customerId The ID of the customer whose card needs to be retrieved.
             * @param sourceId The ID of the source to be retrieved.
             */
            retrieveSource(customerId: string, sourceId: string, options: HeaderOptions, response?: IResponseFn<cards.ICard | bankAccounts.IBankAccount>): Promise<cards.ICard | bankAccounts.IBankAccount>;
            retrieveSource(customerId: string, sourceId: string, response?: IResponseFn<cards.ICard | bankAccounts.IBankAccount>): Promise<cards.ICard | bankAccounts.IBankAccount>;

            /**
             * If you need to update only some card details, like the billing address or expiration date, you can do so without having to re-enter the
             * full card details. Stripe also works directly with card networks so that your customers can continue using your service without
             * interruption. When you update a card, Stripe will automatically validate the card.
             *
             * @returns Returns the card object.
             *
             * @param customerId The ID of the customer whose card needs to be retrieved.
             * @param sourceId The ID of the card to be retrieved.
             */
            updateSource(customerId: string, sourceId: string, data: cards.ICardUpdateOptions, options: HeaderOptions, response?: IResponseFn<cards.ICard>): Promise<cards.ICard>;
            updateSource(customerId: string, sourceId: string, data: cards.ICardUpdateOptions, response?: IResponseFn<cards.ICard>): Promise<cards.ICard>;

            /**
             * Updates the metadata, account_holder_name, and account_holder_type of a bank account belonging to a Customer. Other bank account details
             * are not editable by design.
             *
             * @returns Returns the bank account object.
             *
             * @param customerId The ID of the customer whose card needs to be retrieved.
             * @param sourceId The ID of the bank account to be updated.
             */
            updateSource(customerId: string, sourceId: string, data: bankAccounts.IBankAccountUpdateOptions, options: HeaderOptions, response?: IResponseFn<cards.ICard>): Promise<cards.ICard>;
            updateSource(customerId: string, sourceId: string, data: bankAccounts.IBankAccountUpdateOptions, response?: IResponseFn<bankAccounts.IBankAccount>): Promise<bankAccounts.IBankAccount>;

            /**
             * You can delete cards or bank accounts from a customer or recipient. If you delete a card or bank account that is currently the
             * default source on a customer, then the most recently added source will become the new default.
             * If you delete a card or bank account that is the last remaining source on the customer then the default_source
             * attribute will become null. Similarly, if you delete the default card or bank account on a recipient, then the
             * most recently added source will become the new default. If you delete the last remaining source on
             * a recipient, then the default_card attribute will become null. Note that for sources belonging to
             * customers, you may want to prevent customers on paid subscriptions from deleting all sources on
             * file so that there is at least one default source for the next invoice payment attempt.
             *
             * @returns Returns a confirmation object.
             *
             * @param customerId The ID of the customer whose source needs to be deleted.
             * @param sourceId The ID of the source to be deleted.
             */
            deleteSource(customerId: string, sourceId: string, options: HeaderOptions, response?: IResponseFn<IDeleteConfirmation>): Promise<IDeleteConfirmation>;
            deleteSource(customerId: string, sourceId: string, response?: IResponseFn<IDeleteConfirmation>): Promise<IDeleteConfirmation>;

            /**
             * A customer's bank account must first be verified before it can be charged. Stripe supports instant verification using Plaid for many of
             * the most popular banks. If your customer's bank is not supported or you do not wish to integrate with Plaid, you must manually verify
             * the customer's bank account using the API.
             *
             * @returns Returns the bank account object.
             *
             * @param customerId The ID of the customer whose source needs to be verified.
             * @param sourceId The ID of the source to be verified.
             */
            verifySource(customerId: string, sourceId: string, data: bankAccounts.IBankAccountVerifyOptions, options: HeaderOptions): Promise<bankAccounts.IBankAccount>;
            verifySource(customerId: string, sourceId: string, data: bankAccounts.IBankAccountVerifyOptions): Promise<bankAccounts.IBankAccount>;

            /**
             * Creates a new subscription on an existing customer.
             *
             * @returns The newly created subscription object if the call succeeded. If the customer has no card or the
             * attempted charge fails, this call throws an error (unless the specified plan is free or has a trial
             * period).
             *
             * @param customerId The customer to which the add the subscription.
             * @param options The options for the new subscription
             */
            createSubscription(customerId: string, data: subscriptions.ISubscriptionCustCreationOptions, options: HeaderOptions, response?: IResponseFn<subscriptions.ISubscription>): Promise<subscriptions.ISubscription>;
            createSubscription(customerId: string, data: subscriptions.ISubscriptionCustCreationOptions, response?: IResponseFn<subscriptions.ISubscription>): Promise<subscriptions.ISubscription>;

            /**
             * By default, you can see the 10 most recent active subscriptions stored on a customer directly on the customer
             * object, but you can also retrieve details about a specific active subscription for a customer.
             *
             * @returns Returns the subscription object.
             *
             * @param customerId The customer ID for the subscription
             * @param subscriptionId The ID of the subscription to retrieve
             */
            retrieveSubscription(customerId: string, subscriptionId: string, options: HeaderOptions, response?: IResponseFn<subscriptions.ISubscription>): Promise<subscriptions.ISubscription>;
            retrieveSubscription(customerId: string, subscriptionId: string, response?: IResponseFn<subscriptions.ISubscription>): Promise<subscriptions.ISubscription>;

            /**
             * Updates an existing subscription on a customer to match the specified parameters. When changing plans or quantities,
             * we will optionally prorate the price we charge next month to make up for any price changes.
             *
             * By default, we prorate subscription changes. For example, if a customer signs up on May 1 for a $10 plan, she'll be billed
             * $10 immediately. If she then switches to a $20 plan on May 15, on June 1 she'll be billed $25 ($20 for a renewal of her
             * subscription and a $5 prorating adjustment for the previous month). Similarly, a downgrade will generate a credit to be
             * applied to the next invoice. We also prorate when you make quantity changes. Switching plans does not change the billing
             * date or generate an immediate charge unless you're switching between different intervals (e.g. monthly to yearly), in which
             * case we apply a credit for the time unused on the old plan and charge for the new plan starting right away, resetting the
             * billing date. (Note that if we charge for the new plan, and that payment fails, the plan change will not go into effect). If
             * you'd like to charge for an upgrade immediately, just pass prorate as true as usual, and then invoice the customer as soon
             * as you make the subscription change. That'll collect the proration adjustments into a new invoice, and Stripe will automatically
             * attempt to pay the invoice. If you don't want to prorate at all, set the prorate option to false and the customer would be billed
             * $10 on May 1 and $20 on June 1. Similarly, if you set prorate to false when switching between different billing intervals
             * (monthly to yearly, for example), we won't generate any credits for the old subscription's unused time, although we will still
             * reset the billing date and bill immediately for the new subscription.
             *
             * @returns The newly updated subscription object if the call succeeded. If a charge is required for the update, and
             * the charge fails, this call raises throws an error, and the subscription update does not go into effect.
             *
             * @param customerId The ID of the customer whose subscription needs to be updated.
             * @param subscriptionId The ID of the subscription to update.
             * @param data The fields to update
             */
            updateSubscription(customerId: string, subscriptionId: string, data: subscriptions.ISubscriptionUpdateOptions, options: HeaderOptions, response?: IResponseFn<subscriptions.ISubscription>): Promise<subscriptions.ISubscription>;
            updateSubscription(customerId: string, subscriptionId: string, data: subscriptions.ISubscriptionUpdateOptions, response?: IResponseFn<subscriptions.ISubscription>): Promise<subscriptions.ISubscription>;

            /**
             * Cancels a customer's subscription. If you set the at_period_end parameter to true, the subscription will remain active until
             * the end of the period, at which point it will be canceled and not renewed. By default, the subscription is terminated
             * immediately. In either case, the customer will not be charged again for the subscription. Note, however, that any pending
             * invoice items that you've created will still be charged for at the end of the period unless manually deleted. If you've set
             * the subscription to cancel at period end, any pending prorations will also be left in place and collected at the end of the
             * period, but if the subscription is set to cancel immediately, pending prorations will be removed. By default, all unpaid
             * invoices for the customer will be closed upon subscription cancellation. We do this in order to prevent unexpected payment
             * retries once the customer has canceled a subscription. However, you can reopen the invoices manually after subscription
             * cancellation to have us proceed with automatic retries, or you could even re-attempt payment yourself on all unpaid invoices
             * before allowing the customer to cancel the subscription at all.
             *
             * @returns The canceled subscription object. Its subscription status will be set to "canceled" unless you've set at_period_end
             * to true when canceling, in which case the status will remain "active" but the cancel_at_period_end attribute will change to true.
             *
             * @param customerId The ID of the customer whose subscription needs to be cancelled.
             * @param subscriptionId The ID of the subscription to cancel.
             * @param data Specify when to cancel the subscription
             */
            cancelSubscription(customerId: string, subscriptionId: string, data: subscriptions.ISubscriptionCancellationOptions, options: HeaderOptions, response?: IResponseFn<subscriptions.ISubscription>): Promise<subscriptions.ISubscription>;
            cancelSubscription(customerId: string, subscriptionId: string, data: subscriptions.ISubscriptionCancellationOptions, response?: IResponseFn<subscriptions.ISubscription>): Promise<subscriptions.ISubscription>;
            cancelSubscription(customerId: string, subscriptionId: string, response?: IResponseFn<subscriptions.ISubscription>): Promise<subscriptions.ISubscription>;

            /**
             * You can see a list of the customer's active subscriptions. Note that the 10 most recent active subscriptions are always available
             * by default on the customer object. If you need more than those 10, you can use the limit and starting_after parameters to page
             * through additional subscriptions.
             *
             * @returns Returns a list of the customer's active subscriptions. You can optionally request that the response include the total
             * count of all subscriptions for the customer. To do so, specify include[]=total_count in your request.
             *
             * @param customerId The ID of the customer whose subscriptions will be retrieved
             * @param data Filtering options
             */
            listSubscriptions(customerId: string, data: IListOptions, options: HeaderOptions, response?: IResponseFn<IList<subscriptions.ISubscription>>): Promise<IList<subscriptions.ISubscription>>;
            listSubscriptions(customerId: string, data: IListOptions, response?: IResponseFn<IList<subscriptions.ISubscription>>): Promise<IList<subscriptions.ISubscription>>;
            listSubscriptions(customerId: string, options: HeaderOptions, response?: IResponseFn<IList<subscriptions.ISubscription>>): Promise<IList<subscriptions.ISubscription>>;
            listSubscriptions(customerId: string, response?: IResponseFn<IList<subscriptions.ISubscription>>): Promise<IList<subscriptions.ISubscription>>;

            /**
             * Removes the currently applied discount on a customer.
             *
             * @returns An object with a deleted flag set to true upon success. This call throws an error otherwise, such as if no
             * discount exists on this customer.
             *
             * @param customerId The ID of the customer.
             */
            deleteDiscount(customerId: string, options: HeaderOptions, response?: IResponseFn<IDeleteConfirmation>): Promise<IDeleteConfirmation>;
            deleteDiscount(customerId: string, response?: IResponseFn<IDeleteConfirmation>): Promise<IDeleteConfirmation>;

            /**
             * Removes the currently applied discount on a subscription.
             *
             * @returns An object with a deleted flag set to true upon success. This call throws an error otherwise, such as if no
             * discount exists on this subscription.
             *
             * @param customerId The ID of the customer.
             * @param subscriptionId The ID of the subscription.
             */
            deleteSubscriptionDiscount(customerId: string, subscriptionId: string, options: HeaderOptions, response?: IResponseFn<IDeleteConfirmation>): Promise<IDeleteConfirmation>;
            deleteSubscriptionDiscount(customerId: string, subscriptionId: string, response?: IResponseFn<IDeleteConfirmation>): Promise<IDeleteConfirmation>;
        }

        class SubscriptionsBase extends StripeResource {
            /**
             * By default, you can see the 10 most recent active subscriptions stored on a customer directly on the customer
             * object, but you can also retrieve details about a specific active subscription for a customer.
             *
             * @returns Returns the subscription object.
             *
             * @param subscriptionId The ID of the subscription to retrieve
             */
            retrieve(subscriptionId: string, options: HeaderOptions, response?: IResponseFn<subscriptions.ISubscription>): Promise<subscriptions.ISubscription>;
            retrieve(subscriptionId: string, response?: IResponseFn<subscriptions.ISubscription>): Promise<subscriptions.ISubscription>;

            /**
             * Updates an existing subscription on a customer to match the specified parameters. When changing plans or quantities,
             * we will optionally prorate the price we charge next month to make up for any price changes.
             *
             * By default, we prorate subscription changes. For example, if a customer signs up on May 1 for a $10 plan, she'll be billed
             * $10 immediately. If she then switches to a $20 plan on May 15, on June 1 she'll be billed $25 ($20 for a renewal of her
             * subscription and a $5 prorating adjustment for the previous month). Similarly, a downgrade will generate a credit to be
             * applied to the next invoice. We also prorate when you make quantity changes. Switching plans does not change the billing
             * date or generate an immediate charge unless you're switching between different intervals (e.g. monthly to yearly), in which
             * case we apply a credit for the time unused on the old plan and charge for the new plan starting right away, resetting the
             * billing date. (Note that if we charge for the new plan, and that payment fails, the plan change will not go into effect). If
             * you'd like to charge for an upgrade immediately, just pass prorate as true as usual, and then invoice the customer as soon
             * as you make the subscription change. That'll collect the proration adjustments into a new invoice, and Stripe will automatically
             * attempt to pay the invoice. If you don't want to prorate at all, set the prorate option to false and the customer would be billed
             * $10 on May 1 and $20 on June 1. Similarly, if you set prorate to false when switching between different billing intervals
             * (monthly to yearly, for example), we won't generate any credits for the old subscription's unused time, although we will still
             * reset the billing date and bill immediately for the new subscription.
             *
             * @returns The newly updated subscription object if the call succeeded. If a charge is required for the update, and
             * the charge fails, this call raises throws an error, and the subscription update does not go into effect.
             *
             * @param subscriptionId The ID of the subscription to update.
             * @param data The fields to update
             */
            update(subscriptionId: string, data: subscriptions.ISubscriptionUpdateOptions, options: HeaderOptions, response?: IResponseFn<subscriptions.ISubscription>): Promise<subscriptions.ISubscription>;
            update(subscriptionId: string, data: subscriptions.ISubscriptionUpdateOptions, response?: IResponseFn<subscriptions.ISubscription>): Promise<subscriptions.ISubscription>;

            /**
             * Cancels a customer's subscription. If you set the at_period_end parameter to true, the subscription will remain active until
             * the end of the period, at which point it will be canceled and not renewed. By default, the subscription is terminated
             * immediately. In either case, the customer will not be charged again for the subscription. Note, however, that any pending
             * invoice items that you've created will still be charged for at the end of the period unless manually deleted. If you've set
             * the subscription to cancel at period end, any pending prorations will also be left in place and collected at the end of the
             * period, but if the subscription is set to cancel immediately, pending prorations will be removed. By default, all unpaid
             * invoices for the customer will be closed upon subscription cancellation. We do this in order to prevent unexpected payment
             * retries once the customer has canceled a subscription. However, you can reopen the invoices manually after subscription
             * cancellation to have us proceed with automatic retries, or you could even re-attempt payment yourself on all unpaid invoices
             * before allowing the customer to cancel the subscription at all.
             *
             * @returns The canceled subscription object. Its subscription status will be set to "canceled" unless you've set at_period_end
             * to true when canceling, in which case the status will remain "active" but the cancel_at_period_end attribute will change to true.
             *
             * @param subscriptionId The ID of the subscription to cancel.
             * @param data Specify when to cancel the subscription
             */
            del(subscriptionId: string, data: subscriptions.ISubscriptionCancellationOptions, options: HeaderOptions, response?: IResponseFn<subscriptions.ISubscription>): Promise<subscriptions.ISubscription>;
            del(subscriptionId: string, data: subscriptions.ISubscriptionCancellationOptions, response?: IResponseFn<subscriptions.ISubscription>): Promise<subscriptions.ISubscription>;
            del(subscriptionId: string, options: HeaderOptions, response?: IResponseFn<subscriptions.ISubscription>): Promise<subscriptions.ISubscription>;
            del(subscriptionId: string, response?: IResponseFn<subscriptions.ISubscription>): Promise<subscriptions.ISubscription>;

            /**
             * You can see a list of the customer's active subscriptions. Note that the 10 most recent active subscriptions are always available
             * by default on the customer object. If you need more than those 10, you can use the limit and starting_after parameters to page
             * through additional subscriptions.
             *
             * @returns Returns a list of the customer's active subscriptions. You can optionally request that the response include the total
             * count of all subscriptions for the customer. To do so, specify include[]=total_count in your request.
             *
             * @param data Filtering options
             */
            list(data: subscriptions.ISubscriptionListOptions, options: HeaderOptions, response?: IResponseFn<IList<subscriptions.ISubscription>>): Promise<IList<subscriptions.ISubscription>>;
            list(data: subscriptions.ISubscriptionListOptions, response?: IResponseFn<IList<subscriptions.ISubscription>>): Promise<IList<subscriptions.ISubscription>>;
            list(options: HeaderOptions, response?: IResponseFn<IList<subscriptions.ISubscription>>): Promise<IList<subscriptions.ISubscription>>;
            list(response?: IResponseFn<IList<subscriptions.ISubscription>>): Promise<IList<subscriptions.ISubscription>>;

            /**
             * Removes the currently applied discount on a subscription.
             *
             * @returns An object with a deleted flag set to true upon success. This call throws an error otherwise, such as if no
             * discount exists on this subscription.
             *
             * @param subscriptionId The ID of the subscription.
             */
            deleteDiscount(subscriptionId: string, options: HeaderOptions, response?: IResponseFn<IDeleteConfirmation>): Promise<IDeleteConfirmation>;
            deleteDiscount(subscriptionId: string, response?: IResponseFn<IDeleteConfirmation>): Promise<IDeleteConfirmation>;
        }

        class Subscriptions extends SubscriptionsBase {
            /**
             * Creates a new subscription on an existing customer.
             *
             * @returns The newly created subscription object if the call succeeded. If the customer has no card or the
             * attempted charge fails, this call throws an error (unless the specified plan is free or has a trial
             * period).
             *
             * @param options The options for the new subscription
             */
            create(data: subscriptions.ISubscriptionCreationOptions, options: HeaderOptions, response?: IResponseFn<subscriptions.ISubscription>): Promise<subscriptions.ISubscription>;
            create(data: subscriptions.ISubscriptionCreationOptions, response?: IResponseFn<subscriptions.ISubscription>): Promise<subscriptions.ISubscription>;
        }
        class CustomerSubscriptions extends SubscriptionsBase {
            /**
             * Creates a new subscription on an existing customer.
             *
             * @returns The newly created subscription object if the call succeeded. If the customer has no card or the
             * attempted charge fails, this call throws an error (unless the specified plan is free or has a trial
             * period).
             *
             * @param options The options for the new subscription
             */
            create(data: subscriptions.ISubscriptionCustCreationOptions, options: HeaderOptions, response?: IResponseFn<subscriptions.ISubscription>): Promise<subscriptions.ISubscription>;
            create(data: subscriptions.ISubscriptionCustCreationOptions, response?: IResponseFn<subscriptions.ISubscription>): Promise<subscriptions.ISubscription>;
        }

        class SubscriptionItems extends StripeResource {
            /**
             * Adds a new item to an existing subscription. No existing items will be changed or replaced.
             *
             * @returns The created subscription item object is returned if successful. Otherwise, this call throws an error.
             *
             * @param options The options for the new subscription item.
             */
            create(data: subscriptionItems.ISubscriptionItemCreationOptions, options: HeaderOptions, response?: IResponseFn<subscriptionItems.ISubscriptionItem>): Promise<subscriptionItems.ISubscriptionItem>;
            create(data: subscriptionItems.ISubscriptionItemCreationOptions, response?: IResponseFn<subscriptionItems.ISubscriptionItem>): Promise<subscriptionItems.ISubscriptionItem>;

            /**
             * Retrieves the subscription item with the given ID.
             *
             * @returns Returns a subscription item if a valid subscription item ID was provided. Throws an error otherwise.
             *
             * @param subscriptionItemId The identifier of the subscription item to retrieve.
             */
            retrieve(subscriptionItemId: string, options: HeaderOptions, response?: IResponseFn<subscriptionItems.ISubscriptionItem>): Promise<subscriptionItems.ISubscriptionItem>;
            retrieve(subscriptionItemId: string, response?: IResponseFn<subscriptionItems.ISubscriptionItem>): Promise<subscriptionItems.ISubscriptionItem>;

            /**
             * Updates the plan or quantity of an item on a current subscription.
             *
             * @param subscriptionItemId The identifier of the subscription item to modify.
             * @param data The fields to update
             */
            update(subscriptionItemId: string, data: subscriptionItems.ISubscriptionItemUpdateOptions, options: HeaderOptions, response?: IResponseFn<subscriptionItems.ISubscriptionItem>): Promise<subscriptionItems.ISubscriptionItem>;
            update(subscriptionItemId: string, data: subscriptionItems.ISubscriptionItemUpdateOptions, response?: IResponseFn<subscriptionItems.ISubscriptionItem>): Promise<subscriptionItems.ISubscriptionItem>;

            /**
             * Deletes an item from the subscription. Removing a subscription item from a subscription will not cancel the subscription.
             *
             * @returns An subscription item object with a deleted flag upon success. Otherwise, this call throws an error, such as if the
             * subscription item has already been deleted.
             *
             * @param subscriptionItemId The identifier of the subscription item to delete.
             * @param data Specify whether to prorate and from when.
             */
            del(subscriptionItemId: string, data: subscriptionItems.ISubscriptionItemDeleteOptions, options: HeaderOptions, response?: IResponseFn<subscriptionItems.ISubscriptionItem>): Promise<subscriptionItems.ISubscriptionItem>;
            del(subscriptionItemId: string, data: subscriptionItems.ISubscriptionItemDeleteOptions, response?: IResponseFn<subscriptionItems.ISubscriptionItem>): Promise<subscriptionItems.ISubscriptionItem>;
            del(subscriptionItemId: string, options: HeaderOptions, response?: IResponseFn<subscriptionItems.ISubscriptionItem>): Promise<subscriptionItems.ISubscriptionItem>;
            del(subscriptionItemId: string, response?: IResponseFn<subscriptionItems.ISubscriptionItem>): Promise<subscriptionItems.ISubscriptionItem>;

            /**
             * Returns a list of your subscription items for a given subscription.
             *
             * @returns Returns a list of your subscription items for a given subscription.
             *
             * @param data Filtering options
             */
            list(data: subscriptionItems.ISubscriptionItemListOptions, options: HeaderOptions, response?: IResponseFn<IList<subscriptionItems.ISubscriptionItem>>): Promise<IList<subscriptionItems.ISubscriptionItem>>;
            list(data: subscriptionItems.ISubscriptionItemListOptions, response?: IResponseFn<IList<subscriptionItems.ISubscriptionItem>>): Promise<IList<subscriptionItems.ISubscriptionItem>>;
        }

        class Disputes extends StripeResource {
            /**
             * Retrieves the dispute with the given ID.
             */
            retrieve(disputeId: string, data: IDataOptions, options: HeaderOptions, response?: IResponseFn<disputes.IDispute>): Promise<disputes.IDispute>;
            retrieve(disputeId: string, data: IDataOptions, response?: IResponseFn<disputes.IDispute>): Promise<disputes.IDispute>;
            retrieve(disputeId: string, options: HeaderOptions, response?: IResponseFn<disputes.IDispute>): Promise<disputes.IDispute>;
            retrieve(disputeId: string, response?: IResponseFn<disputes.IDispute>): Promise<disputes.IDispute>;

            /**
             * When you get a dispute, contacting your customer is always the best first step. If that doesn't work, you can submit evidence in
             * order to help us resolve the dispute in your favor. You can do this in your dashboard, but if you prefer, you can use the API to
             * submit evidence programmatically. Depending on your dispute type, different evidence fields will give you a better chance of winning
             * your dispute. You may want to consult our guide to dispute types to help you figure out which evidence fields to provide:
             * https://stripe.com/help/dispute-types
             *
             * @param data The fields to update
             */
            update(disputeId: string, data: disputes.IDisputeUpdateOptions, options: HeaderOptions, response?: IResponseFn<disputes.IDispute>): Promise<disputes.IDispute>;
            update(disputeId: string, data: disputes.IDisputeUpdateOptions, response?: IResponseFn<disputes.IDispute>): Promise<disputes.IDispute>;

            /**
             * Closing the dispute for a charge indicates that you do not have any evidence to submit and are
             * essentially ‘dismissing’ the dispute, acknowledging it as lost
             *
             * The status of the dispute will change from needs_response to lost.
             *
             * *Closing a dispute is irreversible!*
             */
            close(disputeId: string, options: HeaderOptions, response?: IResponseFn<disputes.IDispute>): Promise<disputes.IDispute>;
            close(disputeId: string, response?: IResponseFn<disputes.IDispute>): Promise<disputes.IDispute>;

            /**
             * Returns a list of your disputes.
             */
            list(data: IListOptionsCreated, options: HeaderOptions, response?: IResponseFn<IList<disputes.IDispute>>): Promise<IList<disputes.IDispute>>;
            list(data: IListOptionsCreated, response?: IResponseFn<IList<disputes.IDispute>>): Promise<IList<disputes.IDispute>>;
            list(options: HeaderOptions, response?: IResponseFn<IList<disputes.IDispute>>): Promise<IList<disputes.IDispute>>;
            list(response?: IResponseFn<IList<disputes.IDispute>>): Promise<IList<disputes.IDispute>>;

            setMetadata(): void; // TODO: Implement placeholder method
            getMetadata(): void; // TODO: Implement placeholder method
        }

        class Events extends StripeResource {
            /**
             * Retrieves the details of an event. Supply the unique identifier of the event, which you might have
             * received in a webhook.
             */
            retrieve(id: string, data: IDataOptions, options: HeaderOptions, response?: IResponseFn<events.IEvent>): Promise<events.IEvent>;
            retrieve(id: string, data: IDataOptions, response?: IResponseFn<events.IEvent>): Promise<events.IEvent>;
            retrieve(id: string, options: HeaderOptions, response?: IResponseFn<events.IEvent>): Promise<events.IEvent>;
            retrieve(id: string, response?: IResponseFn<events.IEvent>): Promise<events.IEvent>;

            /**
             * List events, going back up to 30 days.
             */
            list(data: events.IEventListOptions, options: HeaderOptions, response?: IResponseFn<IList<events.IEvent>>): Promise<IList<events.IEvent>>;
            list(data: events.IEventListOptions, response?: IResponseFn<IList<events.IEvent>>): Promise<IList<events.IEvent>>;
            list(options: HeaderOptions, response?: IResponseFn<IList<events.IEvent>>): Promise<IList<events.IEvent>>;
            list(response?: IResponseFn<IList<events.IEvent>>): Promise<IList<events.IEvent>>;
        }

        class FileUploads extends StripeResource {
            /**
             * To upload a file to Stripe, you’ll need to send a request of type multipart/form-data.
             * The request should contain the file you would like to upload, as well as the parameters for creating a file.
             *
             * All of Stripe’s officially supported API libraries should have support for sending multipart/form-data.
             */
            create(data: fileUploads.IFileUploadCreationOptions, options: HeaderOptions, response?: IResponseFn<fileUploads.IFileUpdate>): Promise<fileUploads.IFileUpdate>;
            create(data: fileUploads.IFileUploadCreationOptions, response?: IResponseFn<fileUploads.IFileUpdate>): Promise<fileUploads.IFileUpdate>;

            /**
             * Retrieves the details of an existing file object.
             * Supply the unique file upload ID from a file creation request, and Stripe will return the corresponding transfer information.
             */
            retrieve(id: string, data: IDataOptions, options: HeaderOptions, response?: IResponseFn<fileUploads.IFileUpdate>): Promise<fileUploads.IFileUpdate>;
            retrieve(id: string, data: IDataOptions, response?: IResponseFn<fileUploads.IFileUpdate>): Promise<fileUploads.IFileUpdate>;
            retrieve(id: string, options: HeaderOptions, response?: IResponseFn<fileUploads.IFileUpdate>): Promise<fileUploads.IFileUpdate>;
            retrieve(id: string, response?: IResponseFn<fileUploads.IFileUpdate>): Promise<fileUploads.IFileUpdate>;

            /**
             * Returns a list of the files that you have uploaded to Stripe.
             * The file uploads are returned sorted by creation date, with the most recently created file uploads appearing first.
             */
            list(data: fileUploads.IFileUploadListOptions, options: HeaderOptions, response?: IResponseFn<IList<fileUploads.IFileUpdate>>): Promise<IList<fileUploads.IFileUpdate>>;
            list(data: fileUploads.IFileUploadListOptions, response?: IResponseFn<IList<fileUploads.IFileUpdate>>): Promise<IList<fileUploads.IFileUpdate>>;
            list(options: HeaderOptions, response?: IResponseFn<IList<fileUploads.IFileUpdate>>): Promise<IList<fileUploads.IFileUpdate>>;
            list(response?: IResponseFn<IList<fileUploads.IFileUpdate>>): Promise<IList<fileUploads.IFileUpdate>>;
        }

        class Invoices extends StripeResource {
            /**
             * If you need to invoice your customer outside the regular billing cycle, you can create an invoice that
             * pulls in all pending invoice items, including prorations. The customer's billing cycle and regular subscription
             * won't be affected. Once you create the invoice, it'll be picked up and paid automatically, though you can
             * choose to pay it right away: https://stripe.com/docs/api#pay_invoice
             *
             * @returns Returns the invoice object if there are pending invoice items to invoice. Throws an error if there
             * are no pending invoice items or if the customer ID provided is invalid.
             *
             * @param data Options used to create the invoice.
             */
            create(data: invoices.IInvoiceCreationOptions, options: HeaderOptions, response?: IResponseFn<invoices.IInvoice>): Promise<invoices.IInvoice>;
            create(data: invoices.IInvoiceCreationOptions, response?: IResponseFn<invoices.IInvoice>): Promise<invoices.IInvoice>;

            /**
             * Retrieves the invoice with the given ID. The invoice object contains a
             * lines hash that contains information about the subscriptions and invoice items that have been applied to the
             * invoice, as well as any prorations that Stripe has automatically calculated. Each line on the invoice has an
             * amount attribute that represents the amount actually contributed to the invoice's total. For invoice items and
             * prorations, the amount attribute is the same as for the invoice item or proration respectively. For
             * subscriptions, the amount may be different from the plan's regular price depending on whether the invoice
             * covers a trial period or the invoice period differs from the plan's usual interval. The invoice object has
             * both a subtotal and a total. The subtotal represents the total before any discounts, while the total is the final
             * amount to be charged to the customer after all coupons have been applied. The invoice also has a
             * next_payment_attempt attribute that tells you the next time (as a Unix timestamp) payment for the invoice will be
             * automatically attempted. For invoices that have been closed or that have reached the maximum number of retries
             * (specified in your retry settings), the next_payment_attempt will be null.
             *
             * @returns Returns an invoice object if a valid invoice ID was provided. Throws an error otherwise.
             *
             * @param id The ID of the desired invoice.
             */
            retrieve(id: string, data: IDataOptions, options: HeaderOptions, response?: IResponseFn<invoices.IInvoice>): Promise<invoices.IInvoice>;
            retrieve(id: string, data: IDataOptions, response?: IResponseFn<invoices.IInvoice>): Promise<invoices.IInvoice>;
            retrieve(id: string, options: HeaderOptions, response?: IResponseFn<invoices.IInvoice>): Promise<invoices.IInvoice>;
            retrieve(id: string, response?: IResponseFn<invoices.IInvoice>): Promise<invoices.IInvoice>;

            /**
             * When retrieving an invoice, you'll get a lines property containing the total count of line items and the first
             * handful of those items. There is also a URL where you can retrieve the full (paginated) list of line items.
             *
             * @returns Returns a list of line_item objects.
             *
             * @param id The id of the invoice containing the lines to be retrieved
             * @param data Filtering options
             */
            retrieveLines(id: string, data: invoices.IInvoiceLineItemRetrievalOptions, options: HeaderOptions, response?: IResponseFn<IList<invoices.IInvoiceLineItem>>): Promise<invoices.IInvoiceLineItem>;
            retrieveLines(id: string, data: invoices.IInvoiceLineItemRetrievalOptions, response?: IResponseFn<IList<invoices.IInvoiceLineItem>>): Promise<invoices.IInvoiceLineItem>;
            retrieveLines(id: string, options: HeaderOptions, response?: IResponseFn<IList<invoices.IInvoiceLineItem>>): Promise<invoices.IInvoiceLineItem>;
            retrieveLines(id: string, response?: IResponseFn<IList<invoices.IInvoiceLineItem>>): Promise<invoices.IInvoiceLineItem>;

            /**
             * At any time, you can preview the upcoming invoice for a customer. This will show you all the charges that are pending,
             * including subscription renewal charges, invoice item charges, etc. It will also show you any discount that is applicable
             * to the customer. Note that when you are viewing an upcoming invoice, you are simply viewing a preview -- the invoice has
             * not yet been created. As such, the upcoming invoice will not show up in invoice listing calls, and you cannot use the API
             * to pay or edit the invoice. If you want to change the amount that your customer will be billed, you can add, remove, or
             * update pending invoice items, or update the customer's discount.
             *
             * @returns Returns an invoice if a valid customer ID was provided. Throws an error otherwise.
             *
             * @param id The identifier of the customer whose upcoming invoice you'd like to retrieve.
             */
            retrieveUpcoming(id: string, data: invoices.IInvoiceUpcomingOptions, options: HeaderOptions, response?: IResponseFn<invoices.IInvoice>): Promise<invoices.IInvoice>;
            retrieveUpcoming(id: string, data: invoices.IInvoiceUpcomingOptions, response?: IResponseFn<invoices.IInvoice>): Promise<invoices.IInvoice>;
            retrieveUpcoming(id: string, options: HeaderOptions, response?: IResponseFn<invoices.IInvoice>): Promise<invoices.IInvoice>;
            retrieveUpcoming(id: string, response?: IResponseFn<invoices.IInvoice>): Promise<invoices.IInvoice>;

            /**
             * Until an invoice is paid, it is marked as open (closed=false). If you'd like to stop Stripe from automatically attempting
             * payment on an invoice or would simply like to close the invoice out as no longer owed by the customer, you can update the
             * closed parameter.
             *
             * @returns Returns the invoice object.
             *
             * @param id The ID of the invoice to update
             * @param data Fields to update
             */
            update(id: string, data: invoices.IInvoiceUpdateOptions, options: HeaderOptions, response?: IResponseFn<invoices.IInvoice>): Promise<invoices.IInvoice>;
            update(id: string, data: invoices.IInvoiceUpdateOptions, response?: IResponseFn<invoices.IInvoice>): Promise<invoices.IInvoice>;

            /**
             * Stripe automatically creates and then attempts to pay invoices for customers on subscriptions. We'll also retry unpaid
             * invoices according to your retry settings. However, if you'd like to attempt to collect payment on an invoice out of the
             * normal retry schedule or for some other reason, you can do so.
             *
             * @returns Returns the invoice object.
             *
             * @param id The ID of the invoice to pay.
             */
            pay(id: string, data: invoices.IInvoicePayOptions, options: HeaderOptions, response?: IResponseFn<invoices.IInvoice>): Promise<invoices.IInvoice>;
            pay(id: string, data: invoices.IInvoicePayOptions, response: IResponseFn<invoices.IInvoice>): Promise<invoices.IInvoice>;
            pay(id: string, data: invoices.IInvoicePayOptions): Promise<invoices.IInvoice>;
            pay(id: string, options: HeaderOptions, response?: IResponseFn<invoices.IInvoice>): Promise<invoices.IInvoice>;
            pay(id: string, response?: IResponseFn<invoices.IInvoice>): Promise<invoices.IInvoice>;

            /**
             * You can list all invoices, or list the invoices for a specific customer. The invoices are returned
             * sorted by creation date, with the most recently created invoices appearing first.
             *
             * @returns A object with a data property that contains an array of invoice objects. Throws an error if the
             * customer ID is invalid.
             *
             * @param data Filtering options
             */
            list(data: invoices.IInvoiceListOptions, options: HeaderOptions, response?: IResponseFn<IList<invoices.IInvoice>>): Promise<IList<invoices.IInvoice>>;
            list(data: invoices.IInvoiceListOptions, response?: IResponseFn<IList<invoices.IInvoice>>): Promise<IList<invoices.IInvoice>>;
            list(response?: IResponseFn<IList<invoices.IInvoice>>): Promise<IList<invoices.IInvoice>>;
        }

        class InvoiceItems extends StripeResource {
            /**
             * Adds an arbitrary charge or credit to the customer’s upcoming invoice.
             */
            create(data: invoiceItems.InvoiceItemCreationOptions, options: HeaderOptions, response?: IResponseFn<invoiceItems.InvoiceItem>): Promise<invoiceItems.InvoiceItem>;
            create(data: invoiceItems.InvoiceItemCreationOptions, response?: IResponseFn<invoiceItems.InvoiceItem>): Promise<invoiceItems.InvoiceItem>;

            /**
             * Retrieves the invoice item with the given ID.
             */
            retrieve(invoiceItemId: string, options: HeaderOptions, response?: IResponseFn<invoiceItems.InvoiceItem>): Promise<invoiceItems.InvoiceItem>;
            retrieve(invoiceItemId: string, response?: IResponseFn<invoiceItems.InvoiceItem>): Promise<invoiceItems.InvoiceItem>;

            /**
             * Updates the amount or description of an invoice item on an upcoming invoice. Updating an invoice item is only possible before the
             * invoice it's attached to is closed.
             */
            update(invoiceItemId: string, data: invoiceItems.InvoiceItemUpdateOptions, options: HeaderOptions, response?: IResponseFn<invoiceItems.InvoiceItem>): Promise<invoiceItems.InvoiceItem>;
            update(invoiceItemId: string, data: invoiceItems.InvoiceItemUpdateOptions, response?: IResponseFn<invoiceItems.InvoiceItem>): Promise<invoiceItems.InvoiceItem>;

            /**
             * Returns a list of your invoice items. Invoice items are returned sorted by creation date, with the most recently created invoice
             * items appearing first.
             */
            list(data: invoiceItems.InvoiceItemListOptions, options: HeaderOptions, response?: IResponseFn<IList<invoiceItems.InvoiceItem>>): Promise<IList<invoiceItems.InvoiceItem>>;
            list(data: invoiceItems.InvoiceItemListOptions, response?: IResponseFn<IList<invoiceItems.InvoiceItem>>): Promise<IList<invoiceItems.InvoiceItem>>;
            list(options: HeaderOptions, response?: IResponseFn<IList<invoiceItems.InvoiceItem>>): Promise<IList<invoiceItems.InvoiceItem>>;
            list(response?: IResponseFn<IList<invoiceItems.InvoiceItem>>): Promise<IList<invoiceItems.InvoiceItem>>;

            /**
             * Removes an invoice item from the upcoming invoice. Removing an invoice item is only possible before the invoice it's attached
             * to is closed.
             */
            del(invoiceItemId: string, options: HeaderOptions, response?: IResponseFn<IDeleteConfirmation>): Promise<IDeleteConfirmation>;
            del(invoiceItemId: string, response?: IResponseFn<IDeleteConfirmation>): Promise<IDeleteConfirmation>;
        }

        class Payouts extends StripeResource {
            /**
             * To send funds to your own bank account, you create a new payout object. Your Stripe balance must be able to cover the payout amount, or you’ll receive an “Insufficient Funds” error.
             *
             * If your API key is in test mode, money won’t actually be sent, though everything else will occur as if in live mode.
             *
             * If you are creating a manual payout on a Stripe account that uses multiple payment source types, you’ll need to specify the source type balance that the payout should draw from.
             * The balance object details available and pending amounts by source type.
             *
             */
            create(data: payouts.IPayoutCreationOptions, options: HeaderOptions, response?: IResponseFn<payouts.IPayout>): Promise<payouts.IPayout>;
            create(data: payouts.IPayoutCreationOptions, response?: IResponseFn<payouts.IPayout>): Promise<payouts.IPayout>;

            /**
             * Retrieves the details of an existing payout. Supply the unique payout ID from either a payout creation request or the payout list, and Stripe will return the corresponding payout information.
             */
            retrieve(payoutId: string, options: HeaderOptions, response?: IResponseFn<payouts.IPayout>): Promise<payouts.IPayout>;
            retrieve(payoutId: string, response?: IResponseFn<payouts.IPayout>): Promise<payouts.IPayout>;

            /**
             * Updates the specified payout by setting the values of the parameters passed. Any parameters not provided will be left unchanged. This request accepts only the metadata as arguments.
             */
            update(payoutId: string, data: IDataOptionsWithMetadata, options: HeaderOptions, response?: IResponseFn<payouts.IPayout>): Promise<payouts.IPayout>;
            update(payoutId: string, data: IDataOptionsWithMetadata, response?: IResponseFn<payouts.IPayout>): Promise<payouts.IPayout>;

            /**
             * Returns a list of existing payouts sent to third-party bank accounts or that Stripe has sent you. The payouts are returned in sorted order, with the most recently created payouts appearing first.
             */
            list(data: payouts.IPayoutListOptions, options: HeaderOptions, response?: IResponseFn<IList<payouts.IPayout>>): Promise<IList<payouts.IPayout>>;
            list(data: payouts.IPayoutListOptions, response?: IResponseFn<IList<payouts.IPayout>>): Promise<IList<payouts.IPayout>>;
            list(options: HeaderOptions, response?: IResponseFn<IList<payouts.IPayout>>): Promise<IList<payouts.IPayout>>;
            list(response?: IResponseFn<IList<payouts.IPayout>>): Promise<IList<payouts.IPayout>>;

            /**
             * A previously created payout can be canceled if it has not yet been paid out. Funds will be refunded to your available balance, and the fees you were originally charged on the payout will be refunded.
             * You may not cancel automatic Stripe payouts.
             */
            cancel(payoutId: string, options: HeaderOptions, response?: IResponseFn<payouts.IPayout>): Promise<payouts.IPayout>;
            cancel(payoutId: string, response?: IResponseFn<payouts.IPayout>): Promise<payouts.IPayout>;
        }

        class Plans extends StripeResource {
            /**
             * You can create plans easily via the plan management page of the Stripe dashboard. Plan creation is also
             * accessible via the API if you need to create plans on the fly.
             *
             * @returns The newly created plan
             *
             * @param data Creation options for the new plan.
             */
            create(data: plans.IPlanCreationOptions, options: HeaderOptions, response?: IResponseFn<plans.IPlan>): Promise<plans.IPlan>;
            create(data: plans.IPlanCreationOptions, response?: IResponseFn<plans.IPlan>): Promise<plans.IPlan>;

            /**
             * Retrieves the plan with the given ID.
             *
             * @returns Returns a plan if a valid plan ID was provided. Throws an error otherwise.
             *
             * @param planName The identifier of the desired plan.
             */
            retrieve(planName: string, options: HeaderOptions, response?: IResponseFn<plans.IPlan>): Promise<plans.IPlan>;
            retrieve(planName: string, response?: IResponseFn<plans.IPlan>): Promise<plans.IPlan>;

            /**
             * Updates the name of a plan. Other plan details (price, interval, etc.) are, by design, not editable.
             *
             * @returns The updated plan object is returned upon success. Otherwise, this call throws an error.
             *
             * @param planName The identifier of the plan to update
             * @param data The fields to update
             */
            update(planName: string, data: plans.IPlanUpdateOptions, options: HeaderOptions, response?: IResponseFn<plans.IPlan>): Promise<plans.IPlan>;
            update(planName: string, data: plans.IPlanUpdateOptions, response?: IResponseFn<plans.IPlan>): Promise<plans.IPlan>;

            /**
             * You can delete plans via the plan management page of the Stripe dashboard. However, deleting a plan does not affect
             * any current subscribers to the plan; it merely means that new subscribers can't be added to that plan. You can also
             * delete plans via the API.
             *
             * @returns An object with the deleted plan's ID and a deleted flag upon success. Otherwise, this call throws an error, such as if the plan has already been deleted.
             *
             * @param planName The identifier of the plan to be deleted.
             */
            del(planName: string, options: HeaderOptions, response?: IResponseFn<IDeleteConfirmation>): Promise<IDeleteConfirmation>;
            del(planName: string, response?: IResponseFn<IDeleteConfirmation>): Promise<IDeleteConfirmation>;

            /**
             * Returns a list of your plans.
             *
             * @returns An object with a data property that contains an array of up to limit plans, starting after plan starting_after.
             * Each entry in the array is a separate plan object. If no more plans are available, the resulting array will be empty. This
             * request should never throw an error. You can optionally request that the response include the total count of all plans. To
             * do so, specify include[]=total_count in your request.
             */
            list(data: IPlanListOptions, options: HeaderOptions, response?: IResponseFn<IList<plans.IPlan>>): Promise<IList<plans.IPlan>>;
            list(data: IPlanListOptions, response?: IResponseFn<IList<plans.IPlan>>): Promise<IList<plans.IPlan>>;
            list(options: HeaderOptions, response?: IResponseFn<IList<plans.IPlan>>): Promise<IList<plans.IPlan>>;
            list(response?: IResponseFn<IList<plans.IPlan>>): Promise<IList<plans.IPlan>>;
        }

        interface IPlanListOptions extends IListOptionsCreated {
            /**
             * Only return plans that are active or inactive (e.g., pass false to list all inactive products).
             */
            active?: boolean;

            /**
             * Only return plans for the given product.
             */
            product?: string;
        }

        /**
         * @deprecated
         */
        class RecipientCards extends StripeResource {
            /**
             * @deprecated
             */
            create(): void;
            /**
             * @deprecated
             */
            list(): void;
            /**
             * @deprecated
             */
            update(id: string): void;
            /**
             * @deprecated
             */
            retrieve(id: string): void;
            // options: IDataOptions
            /**
             * @deprecated
             */
            del(id: string): void;
        }

        /**
         * @deprecated
         */
        class Recipients extends StripeResource {
            /**
             * @deprecated
             */
            create(): void;
            /**
             * @deprecated
             */
            list(): void;
            /**
             * @deprecated
             */
            update(id: string): void;
            /**
             * @deprecated
             */
            retrieve(id: string): void;
            // options: IDataOptions
            /**
             * @deprecated
             */
            del(id: string): void;
        }

        class Refunds extends StripeResource {
            /**
             * When you create a new refund, you must specify a charge to create it on.
             *
             * Creating a new refund will refund a charge that has previously been created but not yet refunded.
             * Funds will be refunded to the credit or debit card that was originally charged.
             * The fees you were originally charged are also refunded.
             *
             * You can optionally refund only part of a charge.
             * You can do so as many times as you wish until the entire charge has been refunded.
             *
             * Once entirely refunded, a charge can't be refunded again.
             * This method will throw an error when called on an already-refunded charge, or when trying to refund more money than is left on a charge.
             */
            create(data: refunds.IRefundCreationOptionsWithCharge, options: HeaderOptions, response?: IResponseFn<refunds.IRefund>): Promise<refunds.IRefund>;
            create(data: refunds.IRefundCreationOptionsWithCharge, response?: IResponseFn<refunds.IRefund>): Promise<refunds.IRefund>;

            /**
             * Retrieves the details of an existing refund.
             */
            retrieve(id: string, data: IDataOptions, options: HeaderOptions, response?: IResponseFn<refunds.IRefund>): Promise<refunds.IRefund>;
            retrieve(id: string, data: IDataOptions, response?: IResponseFn<refunds.IRefund>): Promise<refunds.IRefund>;
            retrieve(id: string, options: HeaderOptions, response?: IResponseFn<refunds.IRefund>): Promise<refunds.IRefund>;
            retrieve(id: string, response?: IResponseFn<refunds.IRefund>): Promise<refunds.IRefund>;

            /**
             * Updates the specified refund by setting the values of the parameters passed.
             * Any parameters not provided will be left unchanged.
             *
             * This request only accepts metadata as an argument.
             */
            update(id: string, data: IDataOptionsWithMetadata, options: HeaderOptions, response?: IResponseFn<refunds.IRefund>): Promise<refunds.IRefund>;
            update(id: string, data: IDataOptionsWithMetadata, response?: IResponseFn<refunds.IRefund>): Promise<refunds.IRefund>;

            /**
             * Returns a list of all refunds you’ve previously created. The refunds are returned in sorted order,
             * with the most recent refunds appearing first.
             * For convenience, the 10 most recent refunds are always available by default on the charge object.
             */
            list(data: refunds.IRefundListOptions, options: HeaderOptions, response?: IResponseFn<IList<refunds.IRefund>>): Promise<IList<refunds.IRefund>>;
            list(data: refunds.IRefundListOptions, response?: IResponseFn<IList<refunds.IRefund>>): Promise<IList<refunds.IRefund>>;
            list(options: HeaderOptions, response?: IResponseFn<IList<refunds.IRefund>>): Promise<IList<refunds.IRefund>>;
            list(response?: IResponseFn<IList<refunds.IRefund>>): Promise<IList<refunds.IRefund>>;
        }

        class Tokens extends StripeResource {
            /**
             * Creates a single use token that wraps the details of a credit card. This token can be used
             * in place of a credit card object with any API method. These tokens can only be used once:
             * by creating a new charge object, or attaching them to a customer.
             */
            create(data: tokens.ICardTokenCreationOptions, options: HeaderOptions, response?: IResponseFn<tokens.ICardToken>): Promise<tokens.ICardToken>;
            create(data: tokens.ICardTokenCreationOptions, response?: IResponseFn<tokens.ICardToken>): Promise<tokens.ICardToken>;

            /**
             * Creates a single use token that wraps the details of a bank account. This token can be used
             * in place of a bank account object with any API method. These tokens can only be used once:
             * by attaching them to a recipient or managed account.
             */
            create(data: tokens.IBankAccountTokenCreationOptions, options: HeaderOptions, response?: IResponseFn<tokens.IBankAccountToken>): Promise<tokens.IBankAccountToken>;
            create(data: tokens.IBankAccountTokenCreationOptions, response?: IResponseFn<tokens.IBankAccountToken>): Promise<tokens.IBankAccountToken>;

            /**
             * Creates a single use token that wraps the details of personally identifiable information (PII).
             * This token can be used in place of a personal_id_number in the Account Update API method.
             * These tokens can only be used once.
             */
            create(data: tokens.IPiiTokenCreationOptions, options: HeaderOptions, response?: IResponseFn<tokens.IToken>): Promise<tokens.IToken>;
            create(data: tokens.IPiiTokenCreationOptions, response?: IResponseFn<tokens.IToken>): Promise<tokens.IToken>;

            /**
             * Retrieves the token with the given ID.
             */
            retrieve(tokenId: string, data: IDataOptions, options: HeaderOptions, response?: IResponseFn<tokens.IToken>): Promise<tokens.IToken>;
            retrieve(tokenId: string, data: IDataOptions, response?: IResponseFn<tokens.IToken>): Promise<tokens.IToken>;
            retrieve(tokenId: string, options: HeaderOptions, response?: IResponseFn<tokens.IToken>): Promise<tokens.IToken>;
            retrieve(tokenId: string, response?: IResponseFn<tokens.IToken>): Promise<tokens.IToken>;
        }

        class Transfers extends StripeResource {
            /**
             * To send funds from your Stripe account to a third-party recipient or to your own bank account, you create a new transfer
             * object. Your Stripe balance must be able to cover the transfer amount, or you'll receive an "Insufficient Funds" error.
             *
             * If your API key is in test mode, money won't actually be sent, though everything else will occur as if in live mode.
             *
             * If you are creating a manual transfer or a special case transfer on a Stripe account that uses multiple payment source
             * types, you'll need to specify the source type balance that the transfer should draw from. The balance object details
             * available and pending amounts by source type.
             */
            create(data: transfers.ITransferCreationOptions, options: HeaderOptions, response?: IResponseFn<transfers.ITransfer>): Promise<transfers.ITransfer>;
            create(data: transfers.ITransferCreationOptions, response?: IResponseFn<transfers.ITransfer>): Promise<transfers.ITransfer>;

            /**
             * Retrieves the details of an existing transfer. Supply the unique transfer ID from either a transfer creation request or
             * the transfer list, and Stripe will return the corresponding transfer information.
             */
            retrieve(id: string, data: IDataOptions, options: HeaderOptions, response?: IResponseFn<transfers.ITransfer>): Promise<transfers.ITransfer>;
            retrieve(id: string, data: IDataOptions, response?: IResponseFn<transfers.ITransfer>): Promise<transfers.ITransfer>;
            retrieve(id: string, options: HeaderOptions, response?: IResponseFn<transfers.ITransfer>): Promise<transfers.ITransfer>;
            retrieve(id: string, response?: IResponseFn<transfers.ITransfer>): Promise<transfers.ITransfer>;

            /**
             * Updates the specified transfer by setting the values of the parameters passed. Any parameters not provided will be left
             * unchanged.
             *
             * This request accepts only the description and metadata as arguments.
             */
            update(id: string, data: transfers.ITransferUpdateOptions, options: HeaderOptions, response?: IResponseFn<transfers.ITransfer>): Promise<transfers.ITransfer>;
            update(id: string, data: transfers.ITransferUpdateOptions, response?: IResponseFn<transfers.ITransfer>): Promise<transfers.ITransfer>;

            /**
             * Returns a list of existing transfers sent to third-party bank accounts or that Stripe has sent you. The transfers are
             * returned in sorted order, with the most recently created transfers appearing first.
             */
            list(data: transfers.ITransferListOptions, options: HeaderOptions, response?: IResponseFn<IList<transfers.ITransfer>>): Promise<IList<transfers.ITransfer>>;
            list(data: transfers.ITransferListOptions, response?: IResponseFn<IList<transfers.ITransfer>>): Promise<IList<transfers.ITransfer>>;
            list(options: HeaderOptions, response?: IResponseFn<IList<transfers.ITransfer>>): Promise<IList<transfers.ITransfer>>;
            list(response?: IResponseFn<IList<transfers.ITransfer>>): Promise<IList<transfers.ITransfer>>;

            cancel(id: string, options: HeaderOptions, response?: IResponseFn<transfers.ITransfer>): Promise<transfers.ITransfer>;
            cancel(id: string, response?: IResponseFn<transfers.ITransfer>): Promise<transfers.ITransfer>;

            listTransactions(options: HeaderOptions, response?: IResponseFn<IList<charges.ICharge>>): Promise<IList<charges.ICharge>>; // TODO: Not sure if this should be a list of balance transactions or charges.
            listTransactions(response?: IResponseFn<IList<charges.ICharge>>): Promise<IList<charges.ICharge>>; // TODO: Not sure if this should be a list of balance transactions or charges.

            /**
             * When you create a new reversal, you must specify a transfer to create it on.
             *
             * Creating a new reversal on a transfer that has previously been created but not paid out will return the funds to your available balance
             * and refund the fees you were originally charged on the transfer. You may not reverse automatic Stripe transfers.
             *
             * When reversing transfers to Stripe accounts, you can optionally reverse part of the transfer. You can do so as many times as you wish
             * until the entire transfer has been reversed.
             *
             * Once entirely reversed, a transfer can't be reversed again. This method will return an error when called on an already-reversed transfer,
             * or when trying to reverse more money than is left on a transfer.
             */
            reverse(id: string, data: transferReversals.IReversalCreationOptions, options: HeaderOptions, response?: IResponseFn<transferReversals.IReversal>): Promise<transferReversals.IReversal>;
            reverse(id: string, options: HeaderOptions, response?: IResponseFn<transferReversals.IReversal>): Promise<transferReversals.IReversal>;
            reverse(id: string, response?: IResponseFn<transferReversals.IReversal>): Promise<transferReversals.IReversal>;

            /**
             * When you create a new reversal, you must specify a transfer to create it on.
             *
             * Creating a new reversal on a transfer that has previously been created but not paid out will return the funds to your available balance
             * and refund the fees you were originally charged on the transfer. You may not reverse automatic Stripe transfers.
             *
             * When reversing transfers to Stripe accounts, you can optionally reverse part of the transfer. You can do so as many times as you wish
             * until the entire transfer has been reversed.
             *
             * Once entirely reversed, a transfer can't be reversed again. This method will return an error when called on an already-reversed transfer,
             * or when trying to reverse more money than is left on a transfer.
             */
            createReversal(transferId: string, data: transferReversals.IReversalCreationOptions, options: HeaderOptions, response?: IResponseFn<transferReversals.IReversal>): Promise<transferReversals.IReversal>;
            createReversal(transferId: string, options: HeaderOptions, response?: IResponseFn<transferReversals.IReversal>): Promise<transferReversals.IReversal>;
            createReversal(transferId: string, response?: IResponseFn<transferReversals.IReversal>): Promise<transferReversals.IReversal>;

            /**
             * By default, you can see the 10 most recent reversals stored directly on the transfer object, but you can also retrieve details about a
             * specific reversal stored on the transfer.
             */
            retrieveReversal(transferId: string, reversalId: string, options: HeaderOptions, response?: IResponseFn<transferReversals.IReversal>): Promise<transferReversals.IReversal>;
            retrieveReversal(transferId: string, reversalId: string, response?: IResponseFn<transferReversals.IReversal>): Promise<transferReversals.IReversal>;

            /**
             * Updates the specified reversal by setting the values of the parameters passed. Any parameters not provided will be left unchanged.
             *
             * This request only accepts metadata and description as arguments.
             */
            updateReversal(transferId: string, reversalId: string, data: transferReversals.IReversalUpdateOptions, options: HeaderOptions, response?: IResponseFn<transferReversals.IReversal>): Promise<transferReversals.IReversal>;
            updateReversal(transferId: string, reversalId: string, data: transferReversals.IReversalUpdateOptions, response?: IResponseFn<transferReversals.IReversal>): Promise<transferReversals.IReversal>;

            /**
             * You can see a list of the reversals belonging to a specific transfer. Note that the 10 most recent reversals are always available by
             * default on the transfer object. If you need more than those 10, you can use this API method and the limit and starting_after
             * parameters to page through additional reversals.
             */
            listReversals(transferId: string, data: IListOptions, options: HeaderOptions, response?: IResponseFn<IList<transferReversals.IReversal>>): Promise<IList<transferReversals.IReversal>>;
            listReversals(transferId: string, data: IListOptions, response?: IResponseFn<IList<transferReversals.IReversal>>): Promise<IList<transferReversals.IReversal>>;
            listReversals(transferId: string, options: HeaderOptions, response?: IResponseFn<IList<transferReversals.IReversal>>): Promise<IList<transferReversals.IReversal>>;
            listReversals(transferId: string, response?: IResponseFn<IList<transferReversals.IReversal>>): Promise<IList<transferReversals.IReversal>>;

            setMetadata(): void; // TODO: Implement placeholder method
            getMetadata(): void; // TODO: Implement placeholder method
        }

        class TransferReversals extends StripeResource {
            /**
             * When you create a new reversal, you must specify a transfer to create it on.
             *
             * Creating a new reversal on a transfer that has previously been created but not paid out will return the funds to your available balance
             * and refund the fees you were originally charged on the transfer. You may not reverse automatic Stripe transfers.
             *
             * When reversing transfers to Stripe accounts, you can optionally reverse part of the transfer. You can do so as many times as you wish
             * until the entire transfer has been reversed.
             *
             * Once entirely reversed, a transfer can't be reversed again. This method will return an error when called on an already-reversed transfer,
             * or when trying to reverse more money than is left on a transfer.
             */
            create(data: transferReversals.IReversalCreationOptions, options: HeaderOptions, response?: IResponseFn<transferReversals.IReversal>): Promise<transferReversals.IReversal>;
            create(options: HeaderOptions, response?: IResponseFn<transferReversals.IReversal>): Promise<transferReversals.IReversal>;
            create(response?: IResponseFn<transferReversals.IReversal>): Promise<transferReversals.IReversal>;

            /**
             * By default, you can see the 10 most recent reversals stored directly on the transfer object, but you can also retrieve details about a
             * specific reversal stored on the transfer.
             */
            retrieve(reversalId: string, data: IDataOptions, options: HeaderOptions, response?: IResponseFn<transferReversals.IReversal>): Promise<transferReversals.IReversal>;
            retrieve(reversalId: string, data: IDataOptions, response?: IResponseFn<transferReversals.IReversal>): Promise<transferReversals.IReversal>;
            retrieve(reversalId: string, options: HeaderOptions, response?: IResponseFn<transferReversals.IReversal>): Promise<transferReversals.IReversal>;
            retrieve(reversalId: string, response?: IResponseFn<transferReversals.IReversal>): Promise<transferReversals.IReversal>;

            /**
             * Updates the specified reversal by setting the values of the parameters passed. Any parameters not provided will be left unchanged.
             *
             * This request only accepts metadata and description as arguments.
             */
            update(reversalId: string, data: transferReversals.IReversalUpdateOptions, options: HeaderOptions, response?: IResponseFn<transferReversals.IReversal>): Promise<transferReversals.IReversal>;
            update(reversalId: string, data: transferReversals.IReversalUpdateOptions, response?: IResponseFn<transferReversals.IReversal>): Promise<transferReversals.IReversal>;

            /**
             * You can see a list of the reversals belonging to a specific transfer. Note that the 10 most recent reversals are always available by
             * default on the transfer object. If you need more than those 10, you can use this API method and the limit and starting_after
             * parameters to page through additional reversals.
             */
            list(data: IListOptions, options: HeaderOptions, response?: IResponseFn<IList<transferReversals.IReversal>>): Promise<IList<transferReversals.IReversal>>;
            list(data: IListOptions, response?: IResponseFn<IList<transferReversals.IReversal>>): Promise<IList<transferReversals.IReversal>>;
            list(options: HeaderOptions, response?: IResponseFn<IList<transferReversals.IReversal>>): Promise<IList<transferReversals.IReversal>>;
            list(response?: IResponseFn<IList<transferReversals.IReversal>>): Promise<IList<transferReversals.IReversal>>;
        }

        class CountrySpecs extends StripeResource {
            /**
             * Lists all Country Spec objects available in the API.
             */
            list(data: IListOptions, options: HeaderOptions, response?: IResponseFn<IList<countrySpecs.ICountrySpec>>): Promise<IList<countrySpecs.ICountrySpec>>;
            list(data: IListOptions, response?: IResponseFn<IList<countrySpecs.ICountrySpec>>): Promise<IList<countrySpecs.ICountrySpec>>;
            list(options: HeaderOptions, response?: IResponseFn<IList<countrySpecs.ICountrySpec>>): Promise<IList<countrySpecs.ICountrySpec>>;
            list(response?: IResponseFn<IList<countrySpecs.ICountrySpec>>): Promise<IList<countrySpecs.ICountrySpec>>;

            /**
             * Returns a Country Spec for a given Country code.
             *
             * @param retrieve  An ISO country code. Available country codes can be listed with the List Country Specs endpoint.
             */
            retrieve(id: string, data: IDataOptions, options: HeaderOptions, response?: IResponseFn<countrySpecs.ICountrySpec>): Promise<countrySpecs.ICountrySpec>;
            retrieve(id: string, data: IDataOptions, response?: IResponseFn<countrySpecs.ICountrySpec>): Promise<countrySpecs.ICountrySpec>;
            retrieve(id: string, options: HeaderOptions, response?: IResponseFn<countrySpecs.ICountrySpec>): Promise<countrySpecs.ICountrySpec>;
            retrieve(id: string, response?: IResponseFn<countrySpecs.ICountrySpec>): Promise<countrySpecs.ICountrySpec>;
        }

        class Orders {
            /**
             * Creates a new order object.
             */
            create(data: orders.IOrderCreationOptions, options: HeaderOptions, response?: IResponseFn<orders.IOrder>): Promise<orders.IOrder>;
            create(data: orders.IOrderCreationOptions, response?: IResponseFn<orders.IOrder>): Promise<orders.IOrder>;

            /**
             * Retrieves the details of an existing order. Supply the unique order ID from either an order creation request or the order list,
             * and Stripe will return the corresponding order information.
             */
            retrieve(orderId: string, data: IDataOptions, options: HeaderOptions, response?: IResponseFn<orders.IOrder>): Promise<orders.IOrder>;
            retrieve(orderId: string, data: IDataOptions, response?: IResponseFn<orders.IOrder>): Promise<orders.IOrder>;
            retrieve(orderId: string, options: HeaderOptions, response?: IResponseFn<orders.IOrder>): Promise<orders.IOrder>;
            retrieve(orderId: string, response?: IResponseFn<orders.IOrder>): Promise<orders.IOrder>;

            /**
             * Updates the specific order by setting the values of the parameters passed. Any parameters not provided will be left unchanged.
             * This request accepts only the metadata, and status as arguments.
             */
            update(orderId: string, data: orders.IOrderUpdateOptions, options: HeaderOptions, response?: IResponseFn<orders.IOrder>): Promise<orders.IOrder>;
            update(orderId: string, data: orders.IOrderUpdateOptions, response?: IResponseFn<orders.IOrder>): Promise<orders.IOrder>;

            /**
             * Pay an order by providing a source to create a payment.
             */
            pay(orderId: string, data: orders.IOrderPayOptions, options: HeaderOptions, response?: IResponseFn<orders.IOrder>): Promise<orders.IOrder>;
            pay(orderId: string, data: orders.IOrderPayOptions, response?: IResponseFn<orders.IOrder>): Promise<orders.IOrder>;

            /**
             * Returns a list of your orders. The orders are returned sorted by creation date, with the most recently created orders appearing first.
             */
            list(data: orders.IOrderListOptions, options: HeaderOptions, response?: IResponseFn<IList<orders.IOrder>>): Promise<IList<orders.IOrder>>;
            list(data: orders.IOrderListOptions, response?: IResponseFn<IList<orders.IOrder>>): Promise<IList<orders.IOrder>>;
            list(options: HeaderOptions, response?: IResponseFn<IList<orders.IOrder>>): Promise<IList<orders.IOrder>>;
            list(response?: IResponseFn<IList<orders.IOrder>>): Promise<IList<orders.IOrder>>;
        }

        class Products {
            /**
             * Creates a new product object.
             */
            create(data: products.IProductCreationOptions, options: HeaderOptions, response?: IResponseFn<products.IProduct>): Promise<products.IProduct>;
            create(data: products.IProductCreationOptions, response?: IResponseFn<products.IProduct>): Promise<products.IProduct>;

            /**
             * Retrieves the details of an existing product. Supply the unique product ID from either a product creation request or the product
             * list, and Stripe will return the corresponding product information.
             */
            retrieve(productId: string, data: IDataOptions, options: HeaderOptions, response?: IResponseFn<products.IProduct>): Promise<products.IProduct>;
            retrieve(productId: string, data: IDataOptions, response?: IResponseFn<products.IProduct>): Promise<products.IProduct>;
            retrieve(productId: string, options: HeaderOptions, response?: IResponseFn<products.IProduct>): Promise<products.IProduct>;
            retrieve(productId: string, response?: IResponseFn<products.IProduct>): Promise<products.IProduct>;

            /**
             * Updates the specific product by setting the values of the parameters passed. Any parameters not provided will be left unchanged.
             *
             * Note that a product's attributes are not editable. Instead, you would need to deactivate the existing product and create a new one
             * with the new attribute values.
             */
            update(productId: string, data: products.IProductUpdateOptions, options: HeaderOptions, response?: IResponseFn<products.IProduct>): Promise<products.IProduct>;
            update(productId: string, data: products.IProductUpdateOptions, response?: IResponseFn<products.IProduct>): Promise<products.IProduct>;

            /**
             * Returns a list of your products. The products are returned sorted by creation date, with the most recently created products appearing first.
             */
            list(data: products.IProductListOptions, options: HeaderOptions, response?: IResponseFn<IList<products.IProduct>>): Promise<IList<products.IProduct>>;
            list(data: products.IProductListOptions, response?: IResponseFn<IList<products.IProduct>>): Promise<IList<products.IProduct>>;
            list(options: HeaderOptions, response?: IResponseFn<IList<products.IProduct>>): Promise<IList<products.IProduct>>;
            list(response?: IResponseFn<IList<products.IProduct>>): Promise<IList<products.IProduct>>;

            /**
             * Delete a product. Deleting a product is only possible if it has no SKUs associated with it.
             */
            del(productId: string, options: HeaderOptions, response?: IResponseFn<IDeleteConfirmation>): Promise<IDeleteConfirmation>;
            del(productId: string, response?: IResponseFn<IDeleteConfirmation>): Promise<IDeleteConfirmation>;
        }

        class SKUs {
            /**
             * Creates a new SKU associated with a product.
             */
            create(data: skus.ISkuCreationOptions, options: HeaderOptions, response?: IResponseFn<skus.ISku>): Promise<skus.ISku>;
            create(data: skus.ISkuCreationOptions, response?: IResponseFn<skus.ISku>): Promise<skus.ISku>;

            /**
             * Retrieves the details of an existing SKU. Supply the unique SKU identifier from either a SKU creation request or from the
             * product, and Stripe will return the corresponding SKU information.
             */
            retrieve(skuId: string, data: IDataOptions, options: HeaderOptions, response?: IResponseFn<skus.ISku>): Promise<skus.ISku>;
            retrieve(skuId: string, data: IDataOptions, response?: IResponseFn<skus.ISku>): Promise<skus.ISku>;
            retrieve(skuId: string, options: HeaderOptions, response?: IResponseFn<skus.ISku>): Promise<skus.ISku>;
            retrieve(skuId: string, response?: IResponseFn<skus.ISku>): Promise<skus.ISku>;

            /**
             * Updates the specific SKU by setting the values of the parameters passed. Any parameters not provided will be left unchanged.
             *
             * Note that a SKU's attributes are not editable. Instead, you would need to deactivate the existing SKU and create a new one with
             * the new attribute values.
             */
            update(skuId: string, data: skus.ISkuUpdateOptions, options: HeaderOptions, response?: IResponseFn<skus.ISku>): Promise<skus.ISku>;
            update(skuId: string, data: skus.ISkuUpdateOptions, response?: IResponseFn<skus.ISku>): Promise<skus.ISku>;

            /**
             * Returns a list of your SKUs. The SKUs are returned sorted by creation date, with the most recently created SKUs appearing first.
             */
            list(data: skus.ISkuListOptions, options: HeaderOptions, response?: IResponseFn<IList<skus.ISku>>): Promise<IList<skus.ISku>>;
            list(data: skus.ISkuListOptions, response?: IResponseFn<IList<skus.ISku>>): Promise<IList<skus.ISku>>;
            list(options: HeaderOptions, response?: IResponseFn<IList<skus.ISku>>): Promise<IList<skus.ISku>>;
            list(response?: IResponseFn<IList<skus.ISku>>): Promise<IList<skus.ISku>>;

            /**
             * Delete a SKU. Deleting a SKU is only possible until it has been used in an order.
             */
            del(skuId: string, options: HeaderOptions, response?: IResponseFn<IDeleteConfirmation>): Promise<IDeleteConfirmation>;
            del(skuId: string, response?: IResponseFn<IDeleteConfirmation>): Promise<IDeleteConfirmation>;
        }

        class WebHooks {
            constructEvent(requestBody: any, signature: string | string[], endpointSecret: string, tolerance?: number): events.IEvent;
        }

        class EphemeralKeys {
            create(customer: ephemeralKeys.ICustomer, stripe_version: ephemeralKeys.IStripeVersion, response?: IResponseFn<ephemeralKeys.IEphemeralKey>): Promise<ephemeralKeys.IEphemeralKey>;
        }
    }

    interface IObject {
        object: string;
    }

    interface IResourceObject extends IObject {
        id: string;
    }

    type IResponseFn<R> = (err: IStripeError, value: R) => void;

    interface IDeleteConfirmation {
        id: string;
        object: string;
        deleted: boolean;
    }

    /**
     * A filter on the list based on this object field. The value can
     * be a string with an integer Unix timestamp, or it can be a
     * dictionary with the following options:
     */
    type IDateFilter = string | {
        /**
         * Return values where the created field is after this timestamp.
         */
        gt?: string;

        /**
         * Return values where the created field is after or equal to this timestamp.
         */
        gte?: string;

        /**
         * Return values where the created field is before this timestamp.
         */
        lt?: string;

        /**
         * Return values where the created field is before or equal to this timestamp.
         */
        lte?: string;
    };

    /**
     * A set of key/value pairs that you can attach to an object. It can be useful for storing
     * additional information about the object in a structured format.
     */
    interface IOptionsMetadata {
        [x: string]: string | number;
    }

    /**
     * A set of key/value pairs that you can attach to an object. It can be useful for storing
     * additional information about the object in a structured format.
     */
    interface IMetadata {
        [x: string]: string;
    }

    interface IShippingInformation {
        /**
         * Shipping address.
         */
        address: {
            /**
             * Address line 1 (Street address/PO Box/Company name)
             */
            line1: string;

            /**
             * Address line 2 (Apartment/Suite/Unit/Building)
             */
            line2?: string;

            /**
             * City/Suburb/Town/Village
             */
            city?: string;

            /**
             * State/Province/County
             */
            state?: string;

            /**
             * Zip/Postal Code
             */
            postal_code?: string;

            /**
             * 2-letter country code
             */
            country?: string;
        };

        /**
         * Recipient name.
         */
        name: string;

        /**
         * The delivery service that shipped a physical product, such as Fedex, UPS, USPS, etc.
         */
        carrier?: string;

        /**
         * Recipient phone (including extension).
         */
        phone?: string;

        /**
         * The tracking number for a physical product, obtained from the delivery service. If multiple
         * tracking numbers were generated for this purchase, please separate them with commas.
         */
        tracking_number?: string;
    }

    interface IList<T> {
        /**
         * Value is 'list'
         */
        object: string;

        /**
         * An array containing the actual response elements, paginated by any request parameters.
         */
        data: T[];

        /**
         * Whether or not there are more elements available after this set. If false, this set comprises the end of the list.
         */
        has_more: boolean;

        /**
         * The URL for accessing this list.
         */
        url: string;

        /**
         * The total number of items available. This value is not included by default,
         * but you can request it by specifying ?include[]=total_count
         */
        total_count?: number;
    }

    interface IListOptions extends IDataOptions {
        /**
         * A cursor for use in pagination. ending_before is an object ID that defines your place in the list. For instance, if you make
         * a list request and receive 100 objects, starting with obj_bar, your subsequent call can include ending_before=obj_bar in
         * order to fetch the previous page of the list.
         */
        ending_before?: string;

        /**
         * A limit on the number of objects to be returned. Limit can range between 1 and 100 items.
         */
        limit?: number;

        /**
         * A cursor for use in pagination. starting_after is an object ID that defines your place in the list. For instance, if you make
         * a list request and receive 100 objects, ending with obj_foo, your subsequent call can include starting_after=obj_foo in order
         * to fetch the next page of the list.
         */
        starting_after?: string;
    }

    interface IListOptionsCreated extends IListOptions {
        /**
         * A filter on the list based on the object created field. The value can be a string with an integer Unix timestamp, or it can
         * be a dictionary.
         */
        created?: string | IDateFilter;
    }

    interface IDataOptions {
        expand?: string[];
        include?: string[];
    }

    interface IDataOptionsWithMetadata extends IDataOptions {
        /**
         * A set of key/value pairs that you can attach to an object. It can be
         * useful for storing additional information about the object in a structured
         * format. You can unset an individual key by setting its value to null and
         * then saving. To clear all keys, set metadata to null, then save.
         */
        metadata?: IOptionsMetadata;
    }

    interface IHeaderOptions {
        /**
         * To safely retry an API request without accidentally performing the same operation twice,
         * you can attach a unique key to any POST request made to the Stripe API via the Idempotency-Key: <key> header.
         * For example, if a request to create a charge fails due to a network connection error, you can make
         * a second request with the same key to guarantee that only a single charge is created.
         * The creation of the key is completely up to you. We suggest using random strings or UUIDs.
         * We'll always send back the same response for requests made with the same key, even if you make the request
         * with different request parameters. The keys expire after 24 hours.
         */
        idempotency_key?: string;

        stripe_account?: string;

        api_key?: string;

        /**
         * Many objects contain the ID of a related object in their response properties. For example, a Charge may have an associated Customer ID.
         * Those objects can be expanded inline with the expand request parameter. Objects that can be expanded are noted in this documentation.
         * This parameter is available on all API requests, and applies to the response of that request only.
         *
         * You can nest expand requests with the dot property. For example, requesting invoice.customer on a charge will expand the invoice property
         * into a full Invoice object, and will then expand the customer property on that invoice into a full Customer object.
         *
         * You can expand multiple objects at once by identifying multiple items in the expand array.
         */
        expand?: string[];
    }

    /**
     * Header options can either be a Connect Account Secret Key,
     * or a hash with one or more of these keys: idempotency_key, stripe_account, api_key
     */
    type HeaderOptions = IHeaderOptions | string;

    /**
     * Contains all stripe error classes
     */
    namespace errors {
        class _Error extends Error {
            readonly message: string;
        }
        namespace _Error {
        }

        type RawType = 'card_error' | 'invalid_request_error' | 'api_error' | 'idempotency_error';

        abstract class StripeError extends _Error implements IStripeError {
            static populate(type: RawType): StripeError;
            readonly rawType: RawType;
            readonly code?: string;
            readonly raw: any;
            readonly headers: {
                [key: string]: string;
            };
            readonly requestId: string;
            readonly detail?: any;
            readonly: number;
            readonly params?: string;
            readonly type: string;
        }
        class StripeCardError extends StripeError {
            readonly type: 'StripeCardError';
        }
        class StripeInvalidRequestError extends StripeError {
            readonly type: 'StripeInvalidRequestError';
        }
        class StripeAPIError extends StripeError {
            readonly type: 'StripeAPIError';
        }
        class StripeAuthenticationError extends StripeError {
            readonly type: 'StripeAuthenticationError';
        }
        class StripePermissionError extends StripeError {
            readonly type: 'StripePermissionError';
        }
        class StripeRateLimitError extends StripeError {
            readonly type: 'StripeRateLimitError';
        }
        class StripeConnectionError extends StripeError {
            readonly type: 'StripeConnectionError';
        }
        class StripeSignatureVerificationError extends StripeError {
            readonly type: 'StripeSignatureVerificationError';
        }
        class StripeIdempotencyError extends StripeError {
            readonly type: 'StripeIdempotencyError';
        }
    }

    /**
     * Stripe uses conventional HTTP response codes to indicate success or failure of an API request.
     * In general, codes in the 2xx range indicate success, codes in the 4xx range indicate an error that
     * resulted from the provided information (e.g. a required parameter was missing, a charge failed, etc.),
     * and codes in the 5xx range indicate an error with Stripe's servers. Not all errors map cleanly onto HTTP
     * response codes, however. When a request is valid but does not complete successfully (e.g. a card is
     * declined), we return a 402 error code.
     *
     * 200 - OK                           Everything worked as expected.
     * 400 - Bad Request                  Often missing a required parameter.
     * 401 - Unauthorized                 No valid API key provided.
     * 402 - Request Failed               Parameters were valid but request failed.
     * 404 - Not Found                    The requested item doesn't exist.
     * 500, 502, 503, 504 - Server Errors Something went wrong on Stripe's end.
     */
    interface IStripeError {
        /**
         * The type of error returned. Can be invalid_request_error, api_error, or card_error.
         *
         *
         * invalid_request_error Invalid request errors arise when your request has invalid parameters.
         *
         * api_error             API errors cover any other type of problem (e.g. a temporary problem with Stripe's
         *                       servers) and should turn up only very infrequently.
         *
         * card_error            Card errors are the most common type of error you should expect to handle. They result
         *                       when the user enters a card that can't be charged for some reason.
         */
        type: string;

        /**
         * A human-readable message giving more details about the error. For card errors, these messages can
         * be shown to your users.
         */
        message?: string;

        /**
         * For card errors, a short string from amongst those listed on the right describing the kind of card
         * error that occurred.
         *
         * incorrect_number          The card number is incorrect.
         * invalid_number            The card number is not a valid credit card number.
         * invalid_expiry_month      The card's expiration month is invalid.
         * invalid_expiry_year       The card's expiration year is invalid.
         * invalid_cvc               The card's security code is invalid.
         * expired_card              The card has expired.
         * incorrect_cvc             The card's security code is incorrect.
         * incorrect_zip             The card's zip code failed validation.
         * card_declined             The card was declined.
         * missing                   There is no card on a customer that is being charged.
         * processing_error          An error occurred while processing the card.
         * rate_limit                An error occurred due to requests hitting the API too
         *                             quickly. Please let us know if you're consistently running
         *                             into this error.
         */
        code?: string;

        /**
         * The parameter the error relates to if the error is parameter-specific. You can use this to display a
         * message near the correct form field, for example.
         */
        param?: string;
    }
}<|MERGE_RESOLUTION|>--- conflicted
+++ resolved
@@ -14,12 +14,8 @@
 //                 Troy Zarger <https://github.com/tzarger>
 //                 Ifiok Jr. <https://github.com/ifiokjr>
 //                 Simon Schick <https://github.com/SimonSchick>
-<<<<<<< HEAD
 //                 Slava Yultyyev <https://github.com/yultyyev>
-=======
-//                 Slava Yultyyev Schick <https://github.com/yultyyev>
 //                 Corey Psoinos <https://github.com/cpsoinos>
->>>>>>> 203d924c
 // Definitions: https://github.com/DefinitelyTyped/DefinitelyTyped
 // TypeScript Version: 2.2
 
