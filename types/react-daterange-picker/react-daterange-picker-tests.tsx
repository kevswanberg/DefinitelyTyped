--- conflicted
+++ resolved
@@ -69,12 +69,7 @@
     }
 }
 
-<<<<<<< HEAD
 export class Main extends React.Component {
-
-=======
-export class Main extends React.Component<any, any> {
->>>>>>> 1b9efa13
     render() {
         const stateDefinitions: ReactDateRangePicker.StateDefinitions = {
             available: {
