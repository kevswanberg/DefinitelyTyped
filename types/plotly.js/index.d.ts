// Type definitions for plotly.js 1.28
// Project: https://plot.ly/javascript/
<<<<<<< HEAD
// Definitions by: Chris Gervang <https://github.com/chrisgervang>, Martin Duparc <https://github.com/martinduparc>, taoqf <https://github.com/taoqf>
=======
// Definitions by: Chris Gervang <https://github.com/chrisgervang>, Martin Duparc <https://github.com/martinduparc>, Frederik Aalund <https://github.com/frederikaalund>
>>>>>>> 444664dd
// Definitions: https://github.com/DefinitelyTyped/DefinitelyTyped
// TypeScript Version: 2.3

/// <reference types="d3" />
export as namespace Plotly;

export interface StaticPlots {
	resize(root: Root): void;
}

export interface Point {
	x: number;
	y: number;
	z: number;
}

export interface PlotlyHTMLElement extends HTMLElement {
	on(event: 'plotly_click' | 'plotly_hover' | 'plotly_unhover', callback: (data: {
		points: Array<{
			pointNumber: number;
			curveNumber: number;
			data: ScatterData;
		}>;
	}) => void): void;
	on(event: 'plotly_selecting' | 'plotly_selected', callback: (data: {
		points: Array<{
			x: number;
			y: number;
			pointNumber: number;
		}>;
	}) => void): void;
	on(event: 'plotly_restyle', callback: (data: [
		any,  // update object -- attribute updated: new value
		number[]       // array of traces updated
	]) => void): void;
	on(event: 'plotly_relayout', callback: (data: {
		xaxis: {
			range: [number, number];
			autorange: boolean;
		};
		yaxis: {
			range: [number, number];
			autorange: boolean;
		};
		scene: {
			center: Point;
			eye: Point;
			up: Point;
		};
	}) => void): void;
	on(event: 'plotly_event', callback: (data: any) => void): void;
	on(event: 'plotly_afterplot' | 'plotly_autosize' | 'plotly_deselect' | 'plotly_doubleclick' | 'plotly_redraw' | 'plotly_animated', callback: () => void): void;
}

export interface ToImgopts {
	format: 'jpeg' | 'png' | 'webp' | 'svg';
	width: number;
	height: number;
}

export interface DownloadImgopts {
	format: 'jpeg' | 'png' | 'webp' | 'svg';
	width: number;
	height: number;
	filename: string;
}

export type Root = string | HTMLElement;

export function newPlot(root: Root, data: Array<Partial<Data>>, layout?: Partial<Layout>, config?: Partial<Config>): Promise<PlotlyHTMLElement>;
export function plot(root: Root, data: Array<Partial<Data>>, layout?: Partial<Layout>, config?: Partial<Config>): Promise<PlotlyHTMLElement>;
export function relayout(root: Root, layout: Partial<Layout>): Promise<PlotlyHTMLElement>;
export function redraw(root: Root): Promise<PlotlyHTMLElement>;
export function purge(root: Root): PlotlyHTMLElement;
export const d3: any;
export function restyle(root: Root, aobj: Partial<Data>, traces?: number[] | number): Promise<PlotlyHTMLElement>;
export function update(root: Root, traceUpdate: Partial<Data>, layoutUpdate: Partial<Layout>, traces?: number[] | number): Promise<PlotlyHTMLElement>;
export function addTraces(root: Root, traces: Partial<Data> | Array<Partial<Data>>, newIndices?: number[] | number): Promise<PlotlyHTMLElement>;
export function deleteTraces(root: Root, indices: number[] | number): Promise<PlotlyHTMLElement>;
export function moveTraces(root: Root, currentIndices: number[] | number, newIndices?: number[] | number): Promise<PlotlyHTMLElement>;
export function extendTraces(root: Root, update: Partial<Data> | Array<Partial<Data>>, indices: number | number[]): Promise<PlotlyHTMLElement>;
export function prependTraces(root: Root, update: Partial<Data> | Array<Partial<Data>>, indices: number | number[]): Promise<PlotlyHTMLElement>;
export function toImage(root: Root, opts: ToImgopts): Promise<string>;
export function downloadImage(root: Root, opts: DownloadImgopts): Promise<string>;

// Layout
export interface Layout {
	title: string;
	autosize: boolean;
	showlegend: boolean;
	xaxis: Partial<Axis>;
	yaxis: Partial<Axis>;
	margin: Partial<Margin>;
	height: number;
	width: number;
	hovermode: "closest" | "x" | "y" | false;
	'xaxis.range': [Datum, Datum];
	'xaxis.range[0]': Datum;
	'xaxis.range[1]': Datum;
	'yaxis.range': [Datum, Datum];
	'yaxis.range[0]': Datum;
	'yaxis.range[1]': Datum;
	'yaxis.type': AxisType;
	'xaxis.type': AxisType;
	'xaxis.autorange': boolean;
	'yaxis.autorange': boolean;
	shapes: Array<Partial<Shape>>;
	legend: Partial<Legend>;
}

export interface Legend {
	traceorder: "grouped" | "normal" | "reversed";
	x: number;
	y: number;
	font: Partial<Font>;
	bgcolor: string;
	bordercolor: string;
	borderwidth: number;
	orientation: "v" | "h";
	tracegroupgap: number;
	xanchor: 'auto' | 'left' | 'center' | 'right';
	yanchor: 'auto' | 'top' | 'middle' | 'bottom';
}

export type AxisType = "date" | "log" | "linear";

export interface Axis {
	title: string;
	showgrid: boolean;
	fixedrange: boolean;
	rangemode: "tozero" | 'normal' | 'nonnegative';
	type: AxisType;
	tickformat: string;
	hoverformat: string;
	rangeslider: Partial<RangeSlider>;
	rangeselector: Partial<RangeSelector>;
	range: [Datum, Datum];
	showticklabels: boolean;
	autotick: boolean;
	zeroline: boolean;
	autorange: boolean | 'reversed';
}

export interface ShapeLine {
	color: string;
	width: number;
	dash: Dash;
}

export interface Shape {
	visible: boolean;
	layer: 'below' | 'above';
	type: 'rect' | 'circle' | 'line' | 'path';
	path: string;
	// x-reference is assigned to the x-values
	xref: 'x' | 'paper';
	// y-reference is assigned to the plot paper [0,1]
	yref: 'paper' | 'y';
	x0: Datum;
	y0: Datum;
	x1: Datum;
	y1: Datum;
	fillcolor: string;
	opacity: number;
	line: Partial<ShapeLine>;
}

export interface Margin {
	t: number;
	b: number;
	l: number;
	r: number;
}

export type ModeBarButtons = 'lasso2d' | 'select2d' | 'sendDataToCloud' | 'autoScale2d' |
	'zoom2d' | 'pan2d' | 'zoomIn2d' | 'zoomOut2d' | 'autoScale2d' | 'resetScale2d' |
	'hoverClosestCartesian' | 'hoverCompareCartesian' | 'zoom3d' | 'pan3d' | 'orbitRotation' |
	'tableRotation' | 'resetCameraDefault3d' | 'resetCameraLastSave3d' | 'hoverClosest3d' |
	'zoomInGeo' | 'zoomOutGeo' | 'resetGeo' | 'hoverClosestGeo' | 'hoverClosestGl2d' |
	'hoverClosestPie' | 'toggleHover' | 'resetViews';

// Data

export type Datum = string | number | Date;

export type Dash = 'solid' | 'dot' | 'dash' | 'longdash' | 'dashdot' | 'longdashdot';

export type Data = Partial<ScatterData>;
export type Color = string | Array<string | undefined | null> | Array<Array<string | undefined | null>>;

// Bar Scatter
export interface ScatterData {
	type: 'bar' | 'scatter' | 'scattergl';
	x: Datum[] | Datum[][];
	y: Datum[] | Datum[][];
	text: string | string[];
	line: Partial<ScatterLine>;
	'line.color': Color;
	'line.width': number;
	'line.dash': Dash;
	'line.shape': 'linear' | 'spline' | 'hv' | 'vh' | 'hvh' | 'vhv';
	'line.smoothing': number;
	'line.simplify': boolean;
	marker: Partial<ScatterMarker>;
	'marker.symbol': string | string[]; // Drawing.symbolList
	'marker.color': Color;
	'marker.opacity': number | number[];
	'marker.size': number | number[];
	'marker.maxdisplayed': number;
	'marker.sizeref': number;
	'marker.sizemin': number;
	'marker.sizemode': "diameter" | "area";
	'marker.showscale': boolean;
	'marker.line': {}; // TODO
	'marker.colorbar': {}; // TODO
	mode: "lines" | "markers" | "text" | "lines+markers" | "text+markers" | "text+lines" | "text+lines+markers" | "none";
	hoveron: "points" | "fills";
	hoverinfo: "text";
	fill: 'none' | 'tozeroy' | 'tozerox' | 'tonexty' | 'tonextx' | 'toself' | 'tonext';
	fillcolor: string;
	legendgroup: string;
	name: string;
	connectgaps: boolean;
}

export interface ScatterMarker {
	symbol: string | string[]; // Drawing.symbolList
	color: Color;
	opacity: number | number[];
	size: number | number[];
	maxdisplayed: number;
	sizeref: number;
	sizemin: number;
	sizemode: "diameter" | "area";
	showscale: boolean;
	line: {}; // TODO
	colorbar: {}; // TODO
}

export interface ScatterLine {
	color: Color;
	width: number;
	dash: Dash;
	shape: 'linear' | 'spline' | 'hv' | 'vh' | 'hvh' | 'vhv';
	smoothing: number;
	simplify: boolean;
}

export interface Font {
	family: string;
	size: number;
	color: string;
}

export interface Config {
	// no interactivity, for export or image generation
	staticPlot: boolean;

	// we can edit titles, move annotations, etc
	editable: boolean;

	// DO autosize once regardless of layout.autosize
	// (use default width or height values otherwise)
	autosizable: boolean;

	// set the length of the undo/redo queue
	queueLength: number;

	// if we DO autosize, do we fill the container or the screen?
	fillFrame: boolean;

	// if we DO autosize, set the frame margins in percents of plot size
	frameMargins: number;

	// mousewheel or two-finger scroll zooms the plot
	scrollZoom: boolean;

	// double click interaction (false, 'reset', 'autosize' or 'reset+autosize')
	doubleClick: 'reset+autosize' | 'reset' | 'autosize' | false;

	// new users see some hints about interactivity
	showTips: boolean;

	// link to open this plot in plotly
	showLink: boolean;

	// if we show a link, does it contain data or just link to a plotly file?
	sendData: boolean;

	// text appearing in the sendData link
	linkText: string;

	// false or function adding source(s) to linkText <text>
	showSources: boolean;

	// display the mode bar (true, false, or 'hover')
	displayModeBar: 'hover' | boolean;

	// remove mode bar button by name
	// (see ./components/modebar/buttons.js for the list of names)
	modeBarButtonsToRemove: ModeBarButtons[];

	// add mode bar button using config objects
	// (see ./components/modebar/buttons.js for list of arguments)
	modeBarButtonsToAdd: ModeBarButtons[];

	// fully custom mode bar buttons as nested array,
	// where the outer arrays represents button groups, and
	// the inner arrays have buttons config objects or names of default buttons
	// (see ./components/modebar/buttons.js for more info)
	modeBarButtons: boolean;

	// add the plotly logo on the end of the mode bar
	displaylogo: boolean;

	// increase the pixel ratio for Gl plot images
	plotGlPixelRatio: number;

	// function to add the background color to a different container
	// or 'opaque' to ensure there's white behind it
	setBackground: string | 'opaque';

	// URL to topojson files used in geo charts
	topojsonURL: string;

	// Mapbox access token (required to plot mapbox trace types)
	// If using an Mapbox Atlas server, set this option to '',
	// so that plotly.js won't attempt to authenticate to the public Mapbox server.
	mapboxAccessToken: string;

	// Turn all console logging on or off (errors will be thrown)
	// This should ONLY be set via Plotly.setPlotConfig
	logging: boolean;

	// Set global transform to be applied to all traces with no
	// specification needed
	globalTransforms: any[];
}

// Components

export interface RangeSlider {
	visible: boolean;
	thickness: number;
	range: [Datum, Datum];
	borderwidth: number;
	bordercolor: string;
	bgcolor: string;
}

<<<<<<< HEAD
export interface RangeSelectorButton {
	step: 'second' | 'minute' | 'hour' | 'day' | 'month' | 'year' | 'all';
	stepmode: 'backward' | 'todate';
	count: number;
	label: string;
=======
declare namespace Plotly {
    type Root = string | HTMLElement;

    interface PlotlyStatic {
        Plots: Plots.StaticPlots;
        newPlot(root: Root, data: Array<Partial<Data>>, layout?: Partial<Layout>, config?: Partial<Config>): void;
        relayout(root: Root, layout: Partial<Layout>): Promise<Root>;
        redraw(root: Root): Promise<Root>;
        purge(root: Root): void;
        d3: any;
    }

    // Layout

    interface Layout {
        autosize: boolean;
        showlegend: boolean;
        xaxis: Partial<Axis>;
        yaxis: Partial<Axis>;
        margin: Partial<Margin>;
        height: number;
        width: number;
        hovermode: "closest" | "x" | "y" | false;
        dragmode: "lasso" | "pan" | "select" | "zoom";
        'xaxis.range': [Datum, Datum];
        'yaxis.range': [Datum, Datum];
        'yaxis.type': AxisType;
        'xaxis.type': AxisType;
        'xaxis.autorange': boolean;
        'yaxis.autorange': boolean;
        shapes: Array<Partial<Shape>>;
        legend: Partial<Legend>;
    }

    interface Legend {
        traceorder: "grouped" | "normal" | "reversed";
        x: number;
        y: number;
        font: Partial<Font>;
        bgcolor: string;
        bordercolor: string;
        borderwidth: number;
        orientation: "v" | "h";
        tracegroupgap: number;
        xanchor: 'auto' | 'left' | 'center' | 'right';
        yanchor: 'auto' | 'top' | 'middle' | 'bottom';
    }

    type AxisType = "date" | "log" | "linear";

    interface Axis {
        title: string;
        showgrid: boolean;
        fixedrange: boolean;
        rangemode: "tozero" | 'normal' | 'nonnegative';
        type: AxisType;
        tickformat: string;
        hoverformat: string;
        rangeslider: Partial<RangeSlider>;
        rangeselector: Partial<RangeSelector>;
        range: [Datum, Datum];
        showticklabels: boolean;
        autotick: boolean;
        zeroline: boolean;
        autorange: boolean | 'reversed';
    }

    interface ShapeLine {
        color: string;
        width: number;
        dash: Dash;
    }

    interface Shape {
        visible: boolean;
        layer: 'below' | 'above';
        type: 'rect' | 'circle' | 'line' | 'path';
        path: string;
        // x-reference is assigned to the x-values
        xref: 'x' | 'paper';
        // y-reference is assigned to the plot paper [0,1]
        yref: 'paper' | 'y';
        x0: Datum;
        y0: Datum;
        x1: Datum;
        y1: Datum;
        fillcolor: string;
        opacity: number;
        line: Partial<ShapeLine>;
    }

    interface Margin {
        t: number;
        b: number;
        l: number;
        r: number;
    }

    type ModeBarButtons = 'lasso2d' | 'select2d' | 'sendDataToCloud' | 'autoScale2d' |
        'zoom2d' | 'pan2d' | 'zoomIn2d' | 'zoomOut2d' | 'autoScale2d' | 'resetScale2d' |
        'hoverClosestCartesian' | 'hoverCompareCartesian' | 'zoom3d' | 'pan3d' | 'orbitRotation' |
        'tableRotation' | 'resetCameraDefault3d' | 'resetCameraLastSave3d' | 'hoverClosest3d' |
        'zoomInGeo' | 'zoomOutGeo' | 'resetGeo' | 'hoverClosestGeo' | 'hoverClosestGl2d' |
        'hoverClosestPie' | 'toggleHover' | 'toImage' | 'resetViews';

    // Data

    type Datum = string | number | Date;

    type Dash = 'solid' | 'dot' | 'dash' | 'longdash' | 'dashdot' | 'longdashdot';

    type Data = Partial<ScatterData> | Partial<BarData>;

    // Bar
    interface BarData {
        type: 'bar';
        x: Datum[];
        y: Datum[];
    }

    // Scatter
    interface ScatterData {
        type: 'scatter' | 'scattergl';
        x: Datum[];
        y: Datum[];
        text: string | string[];
        line: Partial<ScatterLine>;
        marker: Partial<ScatterMarker>;
        mode: "lines" | "markers" | "text" | "lines+markers" | "text+markers" | "text+lines" | "text+lines+markers" | "none";
        hoveron: "points" | "fills";
        hoverinfo: "text";
        fill: 'none' | 'tozeroy' | 'tozerox' | 'tonexty' | 'tonextx' | 'toself' | 'tonext';
        fillcolor: string;
        legendgroup: string;
        name: string;
        connectgaps: boolean;
    }

    interface ScatterMarker {
        symbol: string | string[]; // Drawing.symbolList
        color: string | string[];
        opacity: number | number[];
        size: number | number[];
        maxdisplayed: number;
        sizeref: number;
        sizemin: number;
        sizemode: "diameter" | "area";
        showscale: boolean;
        line: {}; // TODO
        colorbar: {}; // TODO
    }

    interface ScatterLine {
        color: string;
        width: number;
        dash: Dash;
        shape: 'linear' | 'spline' | 'hv' | 'vh' | 'hvh' | 'vhv';
        smoothing: number;
        simplify: boolean;
    }

    interface Font {
        family: string;
        size: number;
        color: string;
    }

    interface Config {
        // no interactivity, for export or image generation
        staticPlot: boolean;

        // we can edit titles, move annotations, etc
        editable: boolean;

        // DO autosize once regardless of layout.autosize
        // (use default width or height values otherwise)
        autosizable: boolean;

        // set the length of the undo/redo queue
        queueLength: number;

        // if we DO autosize, do we fill the container or the screen?
        fillFrame: boolean;

        // if we DO autosize, set the frame margins in percents of plot size
        frameMargins: number;

        // mousewheel or two-finger scroll zooms the plot
        scrollZoom: boolean;

        // double click interaction (false, 'reset', 'autosize' or 'reset+autosize')
        doubleClick: 'reset+autosize' | 'reset' | 'autosize' | false;

        // new users see some hints about interactivity
        showTips: boolean;

        // link to open this plot in plotly
        showLink: boolean;

        // if we show a link, does it contain data or just link to a plotly file?
        sendData: boolean;

        // text appearing in the sendData link
        linkText: string;

        // false or function adding source(s) to linkText <text>
        showSources: boolean;

        // display the mode bar (true, false, or 'hover')
        displayModeBar: 'hover' | boolean;

        // remove mode bar button by name
        // (see ./components/modebar/buttons.js for the list of names)
        modeBarButtonsToRemove: ModeBarButtons[];

        // add mode bar button using config objects
        // (see ./components/modebar/buttons.js for list of arguments)
        modeBarButtonsToAdd: ModeBarButtons[];

        // fully custom mode bar buttons as nested array,
        // where the outer arrays represents button groups, and
        // the inner arrays have buttons config objects or names of default buttons
        // (see ./components/modebar/buttons.js for more info)
        modeBarButtons: ModeBarButtons[][];

        // add the plotly logo on the end of the mode bar
        displaylogo: boolean;

        // increase the pixel ratio for Gl plot images
        plotGlPixelRatio: number;

        // function to add the background color to a different container
        // or 'opaque' to ensure there's white behind it
        setBackground: string | 'opaque';

        // URL to topojson files used in geo charts
        topojsonURL: string;

        // Mapbox access token (required to plot mapbox trace types)
        // If using an Mapbox Atlas server, set this option to '',
        // so that plotly.js won't attempt to authenticate to the public Mapbox server.
        mapboxAccessToken: string;

        // Turn all console logging on or off (errors will be thrown)
        // This should ONLY be set via Plotly.setPlotConfig
        logging: boolean;

        // Set global transform to be applied to all traces with no
        // specification needed
        globalTransforms: any[];
    }

    // Components

    interface RangeSlider {
        visible: boolean;
        thickness: number;
        range: [Datum, Datum];
        borderwidth: number;
        bordercolor: string;
        bgcolor: string;
    }

    interface RangeSelectorButton {
        step: 'second' | 'minute' | 'hour' | 'day' | 'month' | 'year' | 'all';
        stepmode: 'backward' | 'todate';
        count: number;
        label: string;
    }

    interface RangeSelector {
        buttons: Array<Partial<RangeSelectorButton>>;
        visible: boolean;
        x: number;
        xanchor: 'auto' | 'left' | 'center' | 'right';
        y: number;
        yanchor: 'auto' | 'top' | 'middle' | 'bottom';
        bgcolor: string;
        activecolor: string;
        bordercolor: string;
        borderwidth: number;
        font: Partial<Font>;
    }
>>>>>>> 444664dd
}

export interface RangeSelector {
	buttons: Array<Partial<RangeSelectorButton>>;
	visible: boolean;
	x: number;
	xanchor: 'auto' | 'left' | 'center' | 'right';
	y: number;
	yanchor: 'auto' | 'top' | 'middle' | 'bottom';
	bgcolor: string;
	activecolor: string;
	bordercolor: string;
	borderwidth: number;
	font: Partial<Font>;
}<|MERGE_RESOLUTION|>--- conflicted
+++ resolved
@@ -1,10 +1,9 @@
 // Type definitions for plotly.js 1.28
 // Project: https://plot.ly/javascript/
-<<<<<<< HEAD
-// Definitions by: Chris Gervang <https://github.com/chrisgervang>, Martin Duparc <https://github.com/martinduparc>, taoqf <https://github.com/taoqf>
-=======
-// Definitions by: Chris Gervang <https://github.com/chrisgervang>, Martin Duparc <https://github.com/martinduparc>, Frederik Aalund <https://github.com/frederikaalund>
->>>>>>> 444664dd
+// Definitions by: Chris Gervang <https://github.com/chrisgervang>
+// 				Martin Duparc <https://github.com/martinduparc>
+// 				Frederik Aalund <https://github.com/frederikaalund>
+// 				taoqf <https://github.com/taoqf>
 // Definitions: https://github.com/DefinitelyTyped/DefinitelyTyped
 // TypeScript Version: 2.3
 
@@ -55,7 +54,7 @@
 			up: Point;
 		};
 	}) => void): void;
-	on(event: 'plotly_event', callback: (data: any) => void): void;
+	// on(event: 'plotly_event', callback: (data: any) => void): void;
 	on(event: 'plotly_afterplot' | 'plotly_autosize' | 'plotly_deselect' | 'plotly_doubleclick' | 'plotly_redraw' | 'plotly_animated', callback: () => void): void;
 }
 
@@ -78,7 +77,7 @@
 export function plot(root: Root, data: Array<Partial<Data>>, layout?: Partial<Layout>, config?: Partial<Config>): Promise<PlotlyHTMLElement>;
 export function relayout(root: Root, layout: Partial<Layout>): Promise<PlotlyHTMLElement>;
 export function redraw(root: Root): Promise<PlotlyHTMLElement>;
-export function purge(root: Root): PlotlyHTMLElement;
+export function purge(root: Root): void;
 export const d3: any;
 export function restyle(root: Root, aobj: Partial<Data>, traces?: number[] | number): Promise<PlotlyHTMLElement>;
 export function update(root: Root, traceUpdate: Partial<Data>, layoutUpdate: Partial<Layout>, traces?: number[] | number): Promise<PlotlyHTMLElement>;
@@ -111,6 +110,7 @@
 	'xaxis.type': AxisType;
 	'xaxis.autorange': boolean;
 	'yaxis.autorange': boolean;
+	dragmode: "lasso" | "pan" | "select" | "zoom";
 	shapes: Array<Partial<Shape>>;
 	legend: Partial<Legend>;
 }
@@ -184,7 +184,7 @@
 	'hoverClosestCartesian' | 'hoverCompareCartesian' | 'zoom3d' | 'pan3d' | 'orbitRotation' |
 	'tableRotation' | 'resetCameraDefault3d' | 'resetCameraLastSave3d' | 'hoverClosest3d' |
 	'zoomInGeo' | 'zoomOutGeo' | 'resetGeo' | 'hoverClosestGeo' | 'hoverClosestGl2d' |
-	'hoverClosestPie' | 'toggleHover' | 'resetViews';
+	'hoverClosestPie' | 'toggleHover' | 'toImage' | 'resetViews';
 
 // Data
 
@@ -315,7 +315,7 @@
 	// where the outer arrays represents button groups, and
 	// the inner arrays have buttons config objects or names of default buttons
 	// (see ./components/modebar/buttons.js for more info)
-	modeBarButtons: boolean;
+	modeBarButtons: ModeBarButtons[][];
 
 	// add the plotly logo on the end of the mode bar
 	displaylogo: boolean;
@@ -355,297 +355,11 @@
 	bgcolor: string;
 }
 
-<<<<<<< HEAD
 export interface RangeSelectorButton {
 	step: 'second' | 'minute' | 'hour' | 'day' | 'month' | 'year' | 'all';
 	stepmode: 'backward' | 'todate';
 	count: number;
 	label: string;
-=======
-declare namespace Plotly {
-    type Root = string | HTMLElement;
-
-    interface PlotlyStatic {
-        Plots: Plots.StaticPlots;
-        newPlot(root: Root, data: Array<Partial<Data>>, layout?: Partial<Layout>, config?: Partial<Config>): void;
-        relayout(root: Root, layout: Partial<Layout>): Promise<Root>;
-        redraw(root: Root): Promise<Root>;
-        purge(root: Root): void;
-        d3: any;
-    }
-
-    // Layout
-
-    interface Layout {
-        autosize: boolean;
-        showlegend: boolean;
-        xaxis: Partial<Axis>;
-        yaxis: Partial<Axis>;
-        margin: Partial<Margin>;
-        height: number;
-        width: number;
-        hovermode: "closest" | "x" | "y" | false;
-        dragmode: "lasso" | "pan" | "select" | "zoom";
-        'xaxis.range': [Datum, Datum];
-        'yaxis.range': [Datum, Datum];
-        'yaxis.type': AxisType;
-        'xaxis.type': AxisType;
-        'xaxis.autorange': boolean;
-        'yaxis.autorange': boolean;
-        shapes: Array<Partial<Shape>>;
-        legend: Partial<Legend>;
-    }
-
-    interface Legend {
-        traceorder: "grouped" | "normal" | "reversed";
-        x: number;
-        y: number;
-        font: Partial<Font>;
-        bgcolor: string;
-        bordercolor: string;
-        borderwidth: number;
-        orientation: "v" | "h";
-        tracegroupgap: number;
-        xanchor: 'auto' | 'left' | 'center' | 'right';
-        yanchor: 'auto' | 'top' | 'middle' | 'bottom';
-    }
-
-    type AxisType = "date" | "log" | "linear";
-
-    interface Axis {
-        title: string;
-        showgrid: boolean;
-        fixedrange: boolean;
-        rangemode: "tozero" | 'normal' | 'nonnegative';
-        type: AxisType;
-        tickformat: string;
-        hoverformat: string;
-        rangeslider: Partial<RangeSlider>;
-        rangeselector: Partial<RangeSelector>;
-        range: [Datum, Datum];
-        showticklabels: boolean;
-        autotick: boolean;
-        zeroline: boolean;
-        autorange: boolean | 'reversed';
-    }
-
-    interface ShapeLine {
-        color: string;
-        width: number;
-        dash: Dash;
-    }
-
-    interface Shape {
-        visible: boolean;
-        layer: 'below' | 'above';
-        type: 'rect' | 'circle' | 'line' | 'path';
-        path: string;
-        // x-reference is assigned to the x-values
-        xref: 'x' | 'paper';
-        // y-reference is assigned to the plot paper [0,1]
-        yref: 'paper' | 'y';
-        x0: Datum;
-        y0: Datum;
-        x1: Datum;
-        y1: Datum;
-        fillcolor: string;
-        opacity: number;
-        line: Partial<ShapeLine>;
-    }
-
-    interface Margin {
-        t: number;
-        b: number;
-        l: number;
-        r: number;
-    }
-
-    type ModeBarButtons = 'lasso2d' | 'select2d' | 'sendDataToCloud' | 'autoScale2d' |
-        'zoom2d' | 'pan2d' | 'zoomIn2d' | 'zoomOut2d' | 'autoScale2d' | 'resetScale2d' |
-        'hoverClosestCartesian' | 'hoverCompareCartesian' | 'zoom3d' | 'pan3d' | 'orbitRotation' |
-        'tableRotation' | 'resetCameraDefault3d' | 'resetCameraLastSave3d' | 'hoverClosest3d' |
-        'zoomInGeo' | 'zoomOutGeo' | 'resetGeo' | 'hoverClosestGeo' | 'hoverClosestGl2d' |
-        'hoverClosestPie' | 'toggleHover' | 'toImage' | 'resetViews';
-
-    // Data
-
-    type Datum = string | number | Date;
-
-    type Dash = 'solid' | 'dot' | 'dash' | 'longdash' | 'dashdot' | 'longdashdot';
-
-    type Data = Partial<ScatterData> | Partial<BarData>;
-
-    // Bar
-    interface BarData {
-        type: 'bar';
-        x: Datum[];
-        y: Datum[];
-    }
-
-    // Scatter
-    interface ScatterData {
-        type: 'scatter' | 'scattergl';
-        x: Datum[];
-        y: Datum[];
-        text: string | string[];
-        line: Partial<ScatterLine>;
-        marker: Partial<ScatterMarker>;
-        mode: "lines" | "markers" | "text" | "lines+markers" | "text+markers" | "text+lines" | "text+lines+markers" | "none";
-        hoveron: "points" | "fills";
-        hoverinfo: "text";
-        fill: 'none' | 'tozeroy' | 'tozerox' | 'tonexty' | 'tonextx' | 'toself' | 'tonext';
-        fillcolor: string;
-        legendgroup: string;
-        name: string;
-        connectgaps: boolean;
-    }
-
-    interface ScatterMarker {
-        symbol: string | string[]; // Drawing.symbolList
-        color: string | string[];
-        opacity: number | number[];
-        size: number | number[];
-        maxdisplayed: number;
-        sizeref: number;
-        sizemin: number;
-        sizemode: "diameter" | "area";
-        showscale: boolean;
-        line: {}; // TODO
-        colorbar: {}; // TODO
-    }
-
-    interface ScatterLine {
-        color: string;
-        width: number;
-        dash: Dash;
-        shape: 'linear' | 'spline' | 'hv' | 'vh' | 'hvh' | 'vhv';
-        smoothing: number;
-        simplify: boolean;
-    }
-
-    interface Font {
-        family: string;
-        size: number;
-        color: string;
-    }
-
-    interface Config {
-        // no interactivity, for export or image generation
-        staticPlot: boolean;
-
-        // we can edit titles, move annotations, etc
-        editable: boolean;
-
-        // DO autosize once regardless of layout.autosize
-        // (use default width or height values otherwise)
-        autosizable: boolean;
-
-        // set the length of the undo/redo queue
-        queueLength: number;
-
-        // if we DO autosize, do we fill the container or the screen?
-        fillFrame: boolean;
-
-        // if we DO autosize, set the frame margins in percents of plot size
-        frameMargins: number;
-
-        // mousewheel or two-finger scroll zooms the plot
-        scrollZoom: boolean;
-
-        // double click interaction (false, 'reset', 'autosize' or 'reset+autosize')
-        doubleClick: 'reset+autosize' | 'reset' | 'autosize' | false;
-
-        // new users see some hints about interactivity
-        showTips: boolean;
-
-        // link to open this plot in plotly
-        showLink: boolean;
-
-        // if we show a link, does it contain data or just link to a plotly file?
-        sendData: boolean;
-
-        // text appearing in the sendData link
-        linkText: string;
-
-        // false or function adding source(s) to linkText <text>
-        showSources: boolean;
-
-        // display the mode bar (true, false, or 'hover')
-        displayModeBar: 'hover' | boolean;
-
-        // remove mode bar button by name
-        // (see ./components/modebar/buttons.js for the list of names)
-        modeBarButtonsToRemove: ModeBarButtons[];
-
-        // add mode bar button using config objects
-        // (see ./components/modebar/buttons.js for list of arguments)
-        modeBarButtonsToAdd: ModeBarButtons[];
-
-        // fully custom mode bar buttons as nested array,
-        // where the outer arrays represents button groups, and
-        // the inner arrays have buttons config objects or names of default buttons
-        // (see ./components/modebar/buttons.js for more info)
-        modeBarButtons: ModeBarButtons[][];
-
-        // add the plotly logo on the end of the mode bar
-        displaylogo: boolean;
-
-        // increase the pixel ratio for Gl plot images
-        plotGlPixelRatio: number;
-
-        // function to add the background color to a different container
-        // or 'opaque' to ensure there's white behind it
-        setBackground: string | 'opaque';
-
-        // URL to topojson files used in geo charts
-        topojsonURL: string;
-
-        // Mapbox access token (required to plot mapbox trace types)
-        // If using an Mapbox Atlas server, set this option to '',
-        // so that plotly.js won't attempt to authenticate to the public Mapbox server.
-        mapboxAccessToken: string;
-
-        // Turn all console logging on or off (errors will be thrown)
-        // This should ONLY be set via Plotly.setPlotConfig
-        logging: boolean;
-
-        // Set global transform to be applied to all traces with no
-        // specification needed
-        globalTransforms: any[];
-    }
-
-    // Components
-
-    interface RangeSlider {
-        visible: boolean;
-        thickness: number;
-        range: [Datum, Datum];
-        borderwidth: number;
-        bordercolor: string;
-        bgcolor: string;
-    }
-
-    interface RangeSelectorButton {
-        step: 'second' | 'minute' | 'hour' | 'day' | 'month' | 'year' | 'all';
-        stepmode: 'backward' | 'todate';
-        count: number;
-        label: string;
-    }
-
-    interface RangeSelector {
-        buttons: Array<Partial<RangeSelectorButton>>;
-        visible: boolean;
-        x: number;
-        xanchor: 'auto' | 'left' | 'center' | 'right';
-        y: number;
-        yanchor: 'auto' | 'top' | 'middle' | 'bottom';
-        bgcolor: string;
-        activecolor: string;
-        bordercolor: string;
-        borderwidth: number;
-        font: Partial<Font>;
-    }
->>>>>>> 444664dd
 }
 
 export interface RangeSelector {
