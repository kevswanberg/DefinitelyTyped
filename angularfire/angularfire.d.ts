--- conflicted
+++ resolved
@@ -90,12 +90,11 @@
 	 * @returns a promise which resolves after initial data is downloaded from Firebase
 	 */
 	$loaded(resolve?: (x: AngularFireObject) => void, reject?: (err: any) => any): ng.IPromise<AngularFireObject>;
-<<<<<<< HEAD
 
 	/**
 	 * @returns {Firebase} the original Firebase instance used to create this object.
 	 */
-	$ref(): AngularFire;
+	$ref(): Firebase;
 
 	/**
 	 * Creates a 3-way data sync between this object, the Firebase server, and a
@@ -113,9 +112,6 @@
 	 * @param {string} varName
 	 * @returns a promise which resolves to an unbind method after data is set in scope
 	 */	
-=======
-	$ref(): Firebase;
->>>>>>> 36a4540d
 	$bindTo(scope: ng.IScope, varName: string): ng.IPromise<any>;
 
 	/**
@@ -277,12 +273,11 @@
 	 * @returns a promise
 	 */
 	$loaded(resolve?: (x: AngularFireArray) => void, reject?: (err: any) => any): ng.IPromise<AngularFireArray>;
-<<<<<<< HEAD
 
 	/**
 	 * @returns {Firebase} the original Firebase ref used to create this object.
 	 */
-	$ref(): AngularFire;
+	$ref(): Firebase;
 
 	/**
 	 * Listeners passed into this method are notified whenever a new change (add, updated,
@@ -299,9 +294,6 @@
 	 * @param {Object} [context]
 	 * @returns {Function} used to stop observing
 	 */
-=======
-	$ref(): Firebase;
->>>>>>> 36a4540d
 	$watch(cb: (event: string, key: string, prevChild: string) => void, context?: any): Function;
 
 	/**
