import Sequelize = require("sequelize");

//
//  Fixtures
// ~~~~~~~~~~
//

interface AnyAttributes { };
interface AnyInstance extends Sequelize.Instance<AnyAttributes> { };

var s         = new Sequelize( '' );
var sequelize = s;
var DataTypes = Sequelize;
var User      = s.define<AnyInstance, AnyAttributes>( 'user', {} );
var user      = User.build();
var Task      = s.define<AnyInstance, AnyAttributes>( 'task', {} );
var Group     = s.define<AnyInstance, AnyAttributes>( 'group', {} );
var Comment   = s.define<AnyInstance, AnyAttributes>( 'comment', {} );
var Post      = s.define<AnyInstance, AnyAttributes>( 'post', {} );
var t : Sequelize.Transaction = null;
s.transaction().then( ( a ) => t = a );

//
//  Generics
// ~~~~~~~~~~
//

interface GUserAttributes {
    id? : number;
    username? : string;
}

interface GUserInstance extends Sequelize.Instance<GUserAttributes> {}
var GUser = s.define<GUserInstance, GUserAttributes>( 'user', { id: Sequelize.INTEGER, username : Sequelize.STRING });
GUser.create({ id : 1, username : 'one' }).then( ( guser ) => guser.save() );

var schema : Sequelize.DefineAttributes = {
    key : { type : Sequelize.STRING, primaryKey : true },
    value : Sequelize.STRING
};

s.define('user', schema);

interface GTaskAttributes {
    revision? : number;
    name? : string;
}
interface GTaskInstance extends Sequelize.Instance<GTaskAttributes> {
  upRevision(): void;
}
var GTask = s.define<GTaskInstance, GTaskAttributes>( 'task', { revision : Sequelize.INTEGER, name : Sequelize.STRING });

GUser.hasMany(GTask);

GTask.create({ revision: 1, name: 'test' }).then( (gtask) => gtask.upRevision() );


//
//  Associations
// ~~~~~~~~~~~~~~
//
//  https://github.com/sequelize/sequelize/tree/v3.4.1/test/integration/associations
//

User.hasOne( Task );
User.hasOne( Task, { foreignKey : 'primaryGroupId', as : 'primaryUsers' } );
User.hasOne( Task, { foreignKey : 'userCoolIdTag' } );
User.hasOne( Task, { foreignKey : 'userId', keyType : Sequelize.STRING, constraints : false } );
Task.hasOne( User, { foreignKey : { name : 'taskId', field : 'task_id' } } );
User.hasOne( Task, { foreignKey : { name : 'uid', allowNull : false } } );
User.hasOne( Task, { onDelete : 'cascade' } );
User.hasOne( Task, { onUpdate : 'cascade' } );
User.hasOne( Task, { onDelete : 'cascade', hooks : true } );
User.hasOne( Task, { foreignKey : { allowNull : false } } );
User.hasOne( Task, { foreignKeyConstraint : true } );

User.belongsTo( Task );
User.belongsTo( Task, { foreignKey : 'primaryGroupId', as : 'primaryUsers' } );
Task.belongsTo( User, { foreignKey : 'user_id' } );
Task.belongsTo( User, { foreignKey : 'user_name', targetKey : 'username' } );
User.belongsTo( User, { foreignKey : 'userId', keyType : Sequelize.STRING, constraints : false } );
User.belongsTo( Post, { foreignKey : { name : 'AccountId', field : 'account_id' } } );
Task.belongsTo( User, { foreignKey : { allowNull : false, name : 'uid' } } );
Task.belongsTo( User, { constraints : false } );
Task.belongsTo( User, { onDelete : 'cascade' } );
Task.belongsTo( User, { onUpdate : 'restrict' } );
User.belongsTo( User, {
    as : 'parentBlocks',
    foreignKey : 'child',
    foreignKeyConstraint : true
} );

User.hasMany( User );
User.hasMany( User, { foreignKey : 'primaryGroupId', as : 'primaryUsers' } );
User.hasMany( Task, { foreignKey : 'userId' } );
User.hasMany( Task, { foreignKey : 'userId', as : 'activeTasks', scope : { active : true } } );
User.hasMany( Task, { foreignKey : 'userId', keyType : Sequelize.STRING, constraints : false } );
User.hasMany( Task, { foreignKey : { name : 'uid', allowNull : false } } );
User.hasMany( Task, { foreignKey : { allowNull : true } } );
User.hasMany( Task, { as : 'Children' } );
User.hasMany( Task, { as : { singular : 'task', plural : 'taskz' } } );
User.hasMany( Task, { constraints : false } );
User.hasMany( Task, { onDelete : 'cascade' } );
User.hasMany( Task, { onUpdate : 'cascade' } );
Post.hasMany( Task, { foreignKey : 'commentable_id', scope : { commentable : 'post' } } );
User.hasMany( User, {
    as : 'childBlocks',
    foreignKey : 'parent',
    foreignKeyConstraint : true
} );

User.belongsToMany( Task, { through : 'UserTasks' } );
User.belongsToMany( User, { through : Task } );
User.belongsToMany( Group, { as : 'groups', through : Task, foreignKey : 'id_user' } );
User.belongsToMany( Task, { as : 'activeTasks', through : Task, scope : { active : true } } );
User.belongsToMany( Task, { as : 'startedTasks', through : { model : Task, scope : { started : true } } } );
User.belongsToMany( Group, { through : 'group_members', foreignKey : 'group_id', otherKey : 'member_id' } );
User.belongsToMany( User, { as : 'Participants', through : User } );
User.belongsToMany( Group, { through : 'user_places', foreignKey : 'user_id' } );
User.belongsToMany( Group, {
    through : 'user_projects',
    as : 'Projects',
    foreignKey : {
        field : 'user_id',
        name : 'userId'
    },
    otherKey : {
        field : 'project_id',
        name : 'projectId'
    }
} );
User.belongsToMany( Task, { onDelete : 'RESTRICT', through : 'tasksusers' } );
User.belongsToMany( Task, { constraints : false, through : 'tasksusers' } );
User.belongsToMany( Task, { foreignKey : { name : 'user_id', defaultValue : 42 }, through : 'UserProjects' } );
User.belongsToMany( Post, { through : User } );
Post.belongsToMany( User, { as : 'categories', through : User, scope : { type : 'category' } } );
Post.belongsToMany( User, { as : 'tags', through : User, scope : { type : 'tag' } } );
Post.belongsToMany( User, {
    through : {
        model : User,
        unique : false,
        scope : {
            taggable : 'post'
        }
    },
    foreignKey : 'taggable_id',
    constraints : false
} );
Post.belongsToMany( Post, { through : { model : Post, unique : false }, foreignKey : 'tag_id' } );
Post.belongsToMany( Post, { as : 'Parents', through : 'Family', foreignKey : 'ChildId', otherKey : 'PersonId' } );

//
// Mixins
// ~~~~~~
//
//  https://github.com/sequelize/sequelize/tree/v3.4.1/test/integration/associations
//

var Product = s.define<ProductInstance, ProductAttributes>('product', {});
var product = Product.build();

var Barcode = s.define<BarcodeInstance, BarcodeAttributes>('barcode', {});
var barcode = Barcode.build();

var Warehouse = s.define<WarehouseInstance, WarehouseAttributes>('warehouse', {});
var warehouse = Warehouse.build();

var Branch = s.define<BranchInstance, BranchAttributes>('brach', {});
var branch = Branch.build();

var WarehouseBranch = s.define<WarehouseBranchInstance, WarehouseBranchAttributes>('warehouseBranch', {});

var Customer = s.define<CustomerInstance, CustomerAttributes>('customer', {});
var customer = Customer.build();

Product.hasOne(Barcode);
Barcode.belongsTo(Product);

Warehouse.hasMany(Product);
Product.belongsTo(Warehouse);

Warehouse.belongsToMany(Branch, { through: WarehouseBranch });
Branch.belongsToMany(Warehouse, { through: WarehouseBranch });

Branch.belongsToMany(Customer, { through: 'branchCustomer' });
Customer.belongsToMany(Branch, { through: 'branchCustomer' });

// hasOne
product.getBarcode();
product.getBarcode({ scope: null }).then(b => b.code);

product.setBarcode();
product.setBarcode(1);
product.setBarcode(barcode);
product.setBarcode(barcode, { save: true }).then(() => { });

product.createBarcode();
product.createBarcode({ id: 1, code: '1434-2' });
product.createBarcode({ id: 1 }, { save: true, silent: true }).then(() => { });

// belongsTo
barcode.getProduct();
barcode.getProduct({ scope: 'foo' }).then(p => p.name);

barcode.setProduct();
barcode.setProduct(1);
barcode.setProduct(product);
barcode.setProduct(product, { save: true }).then(() => { });

barcode.createProduct();
barcode.createProduct({ id: 1, name: 'Crowbar' });
barcode.createProduct({ id: 1 }, { save: true, silent: true }).then(() => { });

product.getWarehouse();
product.getWarehouse({ scope: null }).then(w => w.capacity);

product.setWarehouse();
product.setWarehouse(1);
product.setWarehouse(warehouse);
product.setWarehouse(warehouse, { save: true }).then(() => { });

product.createWarehouse();
product.createWarehouse({ id: 1, capacity: 10000 });
product.createWarehouse({ id: 1 }, { save: true, silent: true }).then(() => { });

// hasMany
warehouse.getProducts();
warehouse.getProducts({ where: {}, scope: false });
warehouse.getProducts({ where: {}, scope: false }).then((products) => products[0].id);

warehouse.setProducts();
warehouse.setProducts([product]);
warehouse.setProducts([product], { validate: true }).then(() => { });

warehouse.addProducts();
warehouse.addProducts([product]);
warehouse.addProducts([product, 2], { validate: false }).then(() => { });

warehouse.addProduct();
warehouse.addProduct(product);
warehouse.addProduct(2, { validate: true }).then(() => { });

warehouse.createProduct();
warehouse.createProduct({ id: 1, name: 'baz' });
warehouse.createProduct({ id: 1 }, { silent: true }).then(() => { });

warehouse.removeProducts();
warehouse.removeProducts([product]);
warehouse.removeProducts([product, 2], { validate: false }).then(() => { });

warehouse.removeProduct();
warehouse.removeProduct(product);
warehouse.removeProduct(2, { validate: true }).then(() => { });

warehouse.hasProducts([product]);
warehouse.hasProducts([product, 2], { scope: 'bar' }).then((result: boolean) => { });

warehouse.hasProduct(product);
warehouse.hasProduct(2, { scope: 'baz' }).then((result: boolean) => { });

warehouse.countProducts();
warehouse.countProducts({ scope: 'baz' }).then((result: number) => { });

// belongsToMany <Model>
warehouse.getBranches();
warehouse.getBranches({ where: {} });
warehouse.getBranches({ where: {} }).then((branches) => branches[0].rank);

warehouse.setBranches();
warehouse.setBranches([branch]);
warehouse.setBranches([branch, 2], { validate: true, distance: 1 }).then(() => { });

warehouse.addBranches();
warehouse.addBranches([branch]);
warehouse.addBranches([branch, 2], { validate: false, distance: 1 }).then(() => { });

warehouse.addBranch();
warehouse.addBranch(branch);
warehouse.addBranch(2, { validate: true, distance: 1 }).then(() => { });

warehouse.createBranch();
warehouse.createBranch({ id: 1, address: 'baz' });
warehouse.createBranch({ id: 1 }, { silent: true, distance: 1 }).then(() => { });

warehouse.removeBranches();
warehouse.removeBranches([branch]);
warehouse.removeBranches([branch, 2], { validate: false }).then(() => { });

warehouse.removeBranch();
warehouse.removeBranch(branch);
warehouse.removeBranch(2, { validate: true }).then(() => { });

warehouse.hasBranches([branch]);
warehouse.hasBranches([branch, 2], { scope: 'bar' }).then((result: boolean) => { });

warehouse.hasBranch(branch);
warehouse.hasBranch(2, { scope: 'baz' }).then((result: boolean) => { });

warehouse.countBranches();
warehouse.countBranches({ scope: 'baz' }).then((result: number) => { });

// belongsToMany <void>
customer.getBranches();
customer.getBranches({ where: {} });
customer.getBranches({ where: {} }).then((branches) => branches[0].rank);

customer.setBranches();
customer.setBranches([branch]);
customer.setBranches([branch, 2], { validate: true }).then(() => { });

customer.addBranches();
customer.addBranches([branch]);
customer.addBranches([branch, 2], { validate: false }).then(() => { });

customer.addBranch();
customer.addBranch(branch);
customer.addBranch(2, { validate: true }).then(() => { });

customer.createBranch();
customer.createBranch({ id: 1, address: 'baz' });
customer.createBranch({ id: 1 }, { silent: true }).then(() => { });

customer.removeBranches();
customer.removeBranches([branch]);
customer.removeBranches([branch, 2], { validate: false }).then(() => { });

customer.removeBranch();
customer.removeBranch(branch);
customer.removeBranch(2, { validate: true }).then(() => { });

customer.hasBranches([branch]);
customer.hasBranches([branch, 2], { scope: 'bar' }).then((result: boolean) => { });

customer.hasBranch(branch);
customer.hasBranch(2, { scope: 'baz' }).then((result: boolean) => { });

customer.countBranches();
customer.countBranches({ scope: 'baz' }).then((result: number) => { });



interface ProductAttributes {
    id?: number;
    name?: string;
    price?: number;
};

interface ProductInstance extends Sequelize.Instance<ProductAttributes>, ProductAttributes {
    // hasOne association mixins:
    getBarcode: Sequelize.HasOneGetAssociationMixin<BarcodeInstance>;
    setBarcode: Sequelize.HasOneSetAssociationMixin<BarcodeInstance, number>;
    createBarcode: Sequelize.HasOneCreateAssociationMixin<BarcodeAttributes>;

    // belongsTo association mixins:
    getWarehouse: Sequelize.BelongsToGetAssociationMixin<WarehouseInstance>;
    setWarehouse: Sequelize.BelongsToSetAssociationMixin<WarehouseInstance, number>;
    createWarehouse: Sequelize.BelongsToCreateAssociationMixin<WarehouseAttributes>;
};

interface BarcodeAttributes {
    id?: number;
    code?: string;
    dateIssued?: Date;
};

interface BarcodeInstance extends Sequelize.Instance<BarcodeAttributes>, BarcodeAttributes {
    // belongsTo association mixins:
    getProduct: Sequelize.BelongsToGetAssociationMixin<ProductInstance>;
    setProduct: Sequelize.BelongsToSetAssociationMixin<ProductInstance, number>;
    createProduct: Sequelize.BelongsToCreateAssociationMixin<ProductAttributes>;
};

interface WarehouseAttributes {
    id?: number;
    address?: string;
    capacity?: number;
};

interface WarehouseInstance extends Sequelize.Instance<WarehouseAttributes>, WarehouseAttributes {
    // hasMany association mixins:
    getProducts: Sequelize.HasManyGetAssociationsMixin<ProductInstance>;
    setProducts: Sequelize.HasManySetAssociationsMixin<ProductInstance, number>;
    addProducts: Sequelize.HasManyAddAssociationsMixin<ProductInstance, number>;
    addProduct: Sequelize.HasManyAddAssociationMixin<ProductInstance, number>;
    createProduct: Sequelize.HasManyCreateAssociationMixin<ProductAttributes>;
    removeProduct: Sequelize.HasManyRemoveAssociationMixin<ProductInstance, number>;
    removeProducts: Sequelize.HasManyRemoveAssociationsMixin<ProductInstance, number>;
    hasProduct: Sequelize.HasManyHasAssociationMixin<ProductInstance, number>;
    hasProducts: Sequelize.HasManyHasAssociationsMixin<ProductInstance, number>;
    countProducts: Sequelize.HasManyCountAssociationsMixin;

    // belongsToMany association mixins:
    getBranches: Sequelize.BelongsToManyGetAssociationsMixin<BranchInstance>;
    setBranches: Sequelize.BelongsToManySetAssociationsMixin<BranchInstance, number, WarehouseBranchAttributes>;
    addBranches: Sequelize.BelongsToManyAddAssociationsMixin<BranchInstance, number, WarehouseBranchAttributes>;
    addBranch: Sequelize.BelongsToManyAddAssociationMixin<BranchInstance, number, WarehouseBranchAttributes>;
    createBranch: Sequelize.BelongsToManyCreateAssociationMixin<BranchAttributes, WarehouseBranchAttributes>;
    removeBranch: Sequelize.BelongsToManyRemoveAssociationMixin<BranchInstance, number>;
    removeBranches: Sequelize.BelongsToManyRemoveAssociationsMixin<BranchInstance, number>;
    hasBranch: Sequelize.BelongsToManyHasAssociationMixin<BranchInstance, number>;
    hasBranches: Sequelize.BelongsToManyHasAssociationsMixin<BranchInstance, number>;
    countBranches: Sequelize.BelongsToManyCountAssociationsMixin;
};

interface BranchAttributes {
    id?: number;
    address?: string;
    rank?: number;
};

interface BranchInstance extends Sequelize.Instance<BranchAttributes>, BranchAttributes {
    // belongsToMany association mixins:
    getWarehouses: Sequelize.BelongsToManyGetAssociationsMixin<WarehouseInstance>;
    setWarehouses: Sequelize.BelongsToManySetAssociationsMixin<WarehouseInstance, number, WarehouseBranchAttributes>;
    addWarehouses: Sequelize.BelongsToManyAddAssociationsMixin<WarehouseInstance, number, WarehouseBranchAttributes>;
    addWarehouse: Sequelize.BelongsToManyAddAssociationMixin<WarehouseInstance, number, WarehouseBranchAttributes>;
    createWarehouse: Sequelize.BelongsToManyCreateAssociationMixin<WarehouseAttributes, WarehouseBranchAttributes>;
    removeWarehouse: Sequelize.BelongsToManyRemoveAssociationMixin<WarehouseInstance, number>;
    removeWarehouses: Sequelize.BelongsToManyRemoveAssociationsMixin<WarehouseInstance, number>;
    hasWarehouse: Sequelize.BelongsToManyHasAssociationMixin<WarehouseInstance, number>;
    hasWarehouses: Sequelize.BelongsToManyHasAssociationsMixin<WarehouseInstance, number>;
    countWarehouses: Sequelize.BelongsToManyCountAssociationsMixin;

    // belongsToMany association mixins:
    getCustomers: Sequelize.BelongsToManyGetAssociationsMixin<CustomerInstance>;
    setCustomers: Sequelize.BelongsToManySetAssociationsMixin<CustomerInstance, number, void>;
    addCustomers: Sequelize.BelongsToManyAddAssociationsMixin<CustomerInstance, number, void>;
    addCustomer: Sequelize.BelongsToManyAddAssociationMixin<CustomerInstance, number, void>;
    createCustomer: Sequelize.BelongsToManyCreateAssociationMixin<CustomerAttributes, void>;
    removeCustomer: Sequelize.BelongsToManyRemoveAssociationMixin<CustomerInstance, number>;
    removeCustomers: Sequelize.BelongsToManyRemoveAssociationsMixin<CustomerInstance, number>;
    hasCustomer: Sequelize.BelongsToManyHasAssociationMixin<CustomerInstance, number>;
    hasCustomers: Sequelize.BelongsToManyHasAssociationsMixin<CustomerInstance, number>;
    countCustomers: Sequelize.BelongsToManyCountAssociationsMixin;
};

interface WarehouseBranchAttributes {
    distance?: number;
};

interface WarehouseBranchInstance extends Sequelize.Instance<WarehouseBranchAttributes>, WarehouseBranchAttributes { };

interface CustomerAttributes {
    id?: number;
    fullname?: string;
    credit?: number;
};

interface CustomerInstance extends Sequelize.Instance<CustomerAttributes>, CustomerAttributes {
    // belongsToMany association mixins:
    getBranches: Sequelize.BelongsToManyGetAssociationsMixin<BranchInstance>;
    setBranches: Sequelize.BelongsToManySetAssociationsMixin<BranchInstance, number, void>;
    addBranches: Sequelize.BelongsToManyAddAssociationsMixin<BranchInstance, number, void>;
    addBranch: Sequelize.BelongsToManyAddAssociationMixin<BranchInstance, number, void>;
    createBranch: Sequelize.BelongsToManyCreateAssociationMixin<BranchAttributes, void>;
    removeBranch: Sequelize.BelongsToManyRemoveAssociationMixin<BranchInstance, number>;
    removeBranches: Sequelize.BelongsToManyRemoveAssociationsMixin<BranchInstance, number>;
    hasBranch: Sequelize.BelongsToManyHasAssociationMixin<BranchInstance, number>;
    hasBranches: Sequelize.BelongsToManyHasAssociationsMixin<BranchInstance, number>;
    countBranches: Sequelize.BelongsToManyCountAssociationsMixin;
};

//
//  DataTypes
// ~~~~~~~~~~~
//
//  https://github.com/sequelize/sequelize/blob/v3.4.1/test/unit/sql/data-types.test.js
//

Sequelize.STRING;
Sequelize.STRING( 1234 );
Sequelize.STRING( { length : 1234 } );
Sequelize.STRING( 1234 ).BINARY;
Sequelize.STRING.BINARY;
Sequelize.TEXT;
Sequelize.TEXT( 'tiny' );
Sequelize.TEXT( { length : 'tiny' } );
Sequelize.TEXT( 'medium' );
Sequelize.TEXT( 'long' );
Sequelize.CHAR;
Sequelize.CHAR( 12 );
Sequelize.CHAR( { length : 12 } );
Sequelize.CHAR( 12 ).BINARY;
Sequelize.CHAR.BINARY;
Sequelize.BOOLEAN;
Sequelize.DATE;
Sequelize.DATE(6);
Sequelize.UUID;
Sequelize.UUIDV1;
Sequelize.UUIDV4;
Sequelize.NOW;
Sequelize.INTEGER;
Sequelize.INTEGER.UNSIGNED;
Sequelize.INTEGER.UNSIGNED.ZEROFILL;
Sequelize.INTEGER( 11 );
Sequelize.INTEGER( { length : 11 } );
Sequelize.INTEGER( 11 ).UNSIGNED;
Sequelize.INTEGER( 11 ).UNSIGNED.ZEROFILL;
Sequelize.INTEGER( 11 ).ZEROFILL;
Sequelize.INTEGER( 11 ).ZEROFILL.UNSIGNED;
Sequelize.BIGINT;
Sequelize.BIGINT.UNSIGNED;
Sequelize.BIGINT.UNSIGNED.ZEROFILL;
Sequelize.BIGINT( 11 );
Sequelize.BIGINT( { length : 11 } );
Sequelize.BIGINT( 11 ).UNSIGNED;
Sequelize.BIGINT( 11 ).UNSIGNED.ZEROFILL;
Sequelize.BIGINT( 11 ).ZEROFILL;
Sequelize.BIGINT( 11 ).ZEROFILL.UNSIGNED;
Sequelize.REAL.UNSIGNED;
Sequelize.REAL( 11 );
Sequelize.REAL( { length : 11 } );
Sequelize.REAL( 11 ).UNSIGNED;
Sequelize.REAL( 11 ).UNSIGNED.ZEROFILL;
Sequelize.REAL( 11 ).ZEROFILL;
Sequelize.REAL( 11 ).ZEROFILL.UNSIGNED;
Sequelize.REAL( 11, 12 );
Sequelize.REAL( 11, 12 ).UNSIGNED;
Sequelize.REAL( { length : 11, decimals : 12 } ).UNSIGNED;
Sequelize.REAL( 11, 12 ).UNSIGNED.ZEROFILL;
Sequelize.REAL( 11, 12 ).ZEROFILL;
Sequelize.REAL( 11, 12 ).ZEROFILL.UNSIGNED;
Sequelize.DOUBLE;
Sequelize.DOUBLE.UNSIGNED;
Sequelize.DOUBLE( 11 );
Sequelize.DOUBLE( 11 ).UNSIGNED;
Sequelize.DOUBLE( { length : 11 } ).UNSIGNED;
Sequelize.DOUBLE( 11 ).UNSIGNED.ZEROFILL;
Sequelize.DOUBLE( 11 ).ZEROFILL;
Sequelize.DOUBLE( 11 ).ZEROFILL.UNSIGNED;
Sequelize.DOUBLE( 11, 12 );
Sequelize.DOUBLE( 11, 12 ).UNSIGNED;
Sequelize.DOUBLE( 11, 12 ).UNSIGNED.ZEROFILL;
Sequelize.DOUBLE( 11, 12 ).ZEROFILL;
Sequelize.DOUBLE( 11, 12 ).ZEROFILL.UNSIGNED;
Sequelize.FLOAT;
Sequelize.FLOAT.UNSIGNED;
Sequelize.FLOAT( 11 );
Sequelize.FLOAT( 11 ).UNSIGNED;
Sequelize.FLOAT( 11 ).UNSIGNED.ZEROFILL;
Sequelize.FLOAT( 11 ).ZEROFILL;
Sequelize.FLOAT( { length : 11 } ).ZEROFILL;
Sequelize.FLOAT( 11 ).ZEROFILL.UNSIGNED;
Sequelize.FLOAT( 11, 12 );
Sequelize.FLOAT( 11, 12 ).UNSIGNED;
Sequelize.FLOAT( { length : 11, decimals : 12 } ).UNSIGNED;
Sequelize.FLOAT( 11, 12 ).UNSIGNED.ZEROFILL;
Sequelize.FLOAT( 11, 12 ).ZEROFILL;
Sequelize.FLOAT( 11, 12 ).ZEROFILL.UNSIGNED;
Sequelize.NUMERIC;
Sequelize.NUMERIC( 15, 5 );
Sequelize.DECIMAL;
Sequelize.DECIMAL( 10, 2 );
Sequelize.DECIMAL( { precision : 10, scale : 2 } );
Sequelize.DECIMAL( 10 );
Sequelize.DECIMAL( { precision : 10 } );
Sequelize.ENUM( 'value 1', 'value 2' );
Sequelize.BLOB;
Sequelize.BLOB( 'tiny' );
Sequelize.BLOB( 'medium' );
Sequelize.BLOB( { length : 'medium' } );
Sequelize.BLOB( 'long' );
Sequelize.ARRAY( Sequelize.STRING );
Sequelize.ARRAY( Sequelize.STRING( 100 ) );
Sequelize.ARRAY( Sequelize.INTEGER );
Sequelize.ARRAY( Sequelize.HSTORE );
Sequelize.ARRAY( Sequelize.ARRAY( Sequelize.STRING ) );
Sequelize.ARRAY( Sequelize.TEXT );
Sequelize.ARRAY( Sequelize.DATE );
Sequelize.ARRAY( Sequelize.BOOLEAN );
Sequelize.ARRAY( Sequelize.DECIMAL );
Sequelize.ARRAY( Sequelize.DECIMAL( 6 ) );
Sequelize.ARRAY( Sequelize.DECIMAL( 6, 4 ) );
Sequelize.ARRAY( Sequelize.DOUBLE );
Sequelize.ARRAY( Sequelize.REAL );
Sequelize.ARRAY( Sequelize.JSON );
Sequelize.ARRAY( Sequelize.JSONB );
Sequelize.GEOMETRY;
Sequelize.GEOMETRY( 'POINT' );
Sequelize.GEOMETRY( 'LINESTRING' );
Sequelize.GEOMETRY( 'POLYGON' );
Sequelize.GEOMETRY( 'POINT', 4326 );
Sequelize.VIRTUAL;
new Sequelize.VIRTUAL( Sequelize.STRING );
new Sequelize.VIRTUAL( Sequelize.DATE , ['property1', 'property2']);

//
//  Deferrable
// ~~~~~~~~~~~~
//
//  https://github.com/sequelize/sequelize/blob/v3.4.1/test/integration/sequelize/deferrable.test.js
//

Sequelize.Deferrable.NOT;
Sequelize.Deferrable.INITIALLY_IMMEDIATE;
Sequelize.Deferrable.INITIALLY_DEFERRED;
Sequelize.Deferrable.SET_DEFERRED;
Sequelize.Deferrable.SET_DEFERRED( ['taskTableName_user_id_fkey'] );
Sequelize.Deferrable.SET_IMMEDIATE;
Sequelize.Deferrable.SET_IMMEDIATE( ['taskTableName_user_id_fkey'] );

//
//  Errors
// ~~~~~~~~
//
//  https://github.com/sequelize/sequelize/blob/v3.4.1/test/integration/error.test.js
//

Sequelize.Error;
Sequelize.ValidationError;
s.Error;
s.ValidationError;
new s.ValidationError( 'Validation Error', [
    new s.ValidationErrorItem( '<field name> cannot be null', 'notNull Violation', '<field name>', null )
    , new s.ValidationErrorItem( '<field name> cannot be an array or an object', 'string violation',
        '<field name>', null )
] );
new s.Error();
new s.ValidationError();
new s.ValidationErrorItem( 'invalid', 'type', 'first_name', null );
new s.ValidationErrorItem( 'invalid', 'type', 'last_name', null );
new s.DatabaseError( new Error( 'original database error message' ) );
new s.ConnectionError( new Error( 'original connection error message' ) );
new s.ConnectionRefusedError( new Error( 'original connection error message' ) );
new s.AccessDeniedError( new Error( 'original connection error message' ) );
new s.HostNotFoundError( new Error( 'original connection error message' ) );
new s.HostNotReachableError( new Error( 'original connection error message' ) );
new s.InvalidConnectionError( new Error( 'original connection error message' ) );
new s.ConnectionTimedOutError( new Error( 'original connection error message' ) );

//
//  Hooks
// ~~~~~~~
//
//  https://github.com/sequelize/sequelize/blob/v3.4.1/test/integration/hooks.test.js
//

User.addHook( 'afterCreate', function( instance : Sequelize.Instance<any>, options : Object, next : Function ) { next(); } );
User.addHook( 'afterCreate', 'myHook', function( instance : Sequelize.Instance<any>, options : Object, next : Function) { next(); } );
s.addHook( 'beforeInit', function( config : Object, options : Object ) { } );
User.hook( 'afterCreate', 'myHook', function( instance : Sequelize.Instance<any>, options : Object, next : Function) { next(); } );
User.hook( 'afterCreate', 'myHook', function( instance : Sequelize.Instance<any>, options : Object, next : Function ) { next(); } );

User.removeHook( 'afterCreate', 'myHook' );

User.hasHook( 'afterCreate' );
User.hasHooks( 'afterCreate' );

User.beforeValidate( function( user, options ) { user.isNewRecord; } );
User.beforeValidate( 'myHook', function( user, options ) { user.isNewRecord; } );

User.afterValidate( function( user, options ) { user.isNewRecord; } );
User.afterValidate( 'myHook', function( user, options ) { user.isNewRecord; } );

User.beforeCreate( function( user, options ) { user.isNewRecord; } );
User.beforeCreate( function( user, options, fn ) {fn();} );
User.beforeCreate( 'myHook', function( user, options ) { user.isNewRecord; } );

User.afterCreate( function( user, options ) { user.isNewRecord; } );
User.afterCreate( function( user, options, fn ) {fn();} );
User.afterCreate( 'myHook', function( user, options ) { user.isNewRecord; } );

User.beforeDestroy( function( user, options ) {throw new Error( 'Whoops!' );} );
User.beforeDestroy( function( user, options, fn ) {fn();} );
User.beforeDestroy( 'myHook', function( user, options ) {throw new Error( 'Whoops!' );} );
User.beforeDelete( function( user, options ) {throw new Error( 'Whoops!' );} );
User.beforeDelete( 'myHook', function( user, options ) {throw new Error( 'Whoops!' );} );

User.afterDestroy( function( user, options ) {throw new Error( 'Whoops!' );} );
User.afterDestroy( 'myHook', function( user, options ) {throw new Error( 'Whoops!' );} );
User.afterDestroy( function( user, options, fn ) {fn();} );
User.afterDelete( function( user, options ) {throw new Error( 'Whoops!' );} );
User.afterDelete( 'myHook', function( user, options ) {throw new Error( 'Whoops!' );} );

User.beforeUpdate( function( user, options ) {throw new Error( 'Whoops!' ); } );
User.beforeUpdate( 'myHook', function( user, options ) {throw new Error( 'Whoops!' ); } );

User.afterUpdate( function( user, options ) {throw new Error( 'Whoops!' );} );
User.afterUpdate( 'myHook', function( user, options ) {throw new Error( 'Whoops!' );} );

User.beforeBulkCreate( function( daos, options ) { throw new Error( 'Whoops!' );} );
User.beforeBulkCreate( 'myHook', function( daos, options ) { throw new Error( 'Whoops!' );} );
User.beforeBulkCreate( function( daos, options, fn ) {fn();} );

User.afterBulkCreate( function( daos, options ) {throw new Error( 'Whoops!' ); } );
User.afterBulkCreate( 'myHook', function( daos, options ) {throw new Error( 'Whoops!' ); } );
User.afterBulkCreate( function( daos, options, fn ) {fn();} );

User.beforeBulkDestroy( function( options ) {throw new Error( 'Whoops!' );} );
User.beforeBulkDestroy( function( options, fn ) {fn();} );
User.beforeBulkDestroy( 'myHook', function( options, fn ) {fn();} );
User.beforeBulkDelete( 'myHook', function( options, fn ) {fn();} );

User.afterBulkDestroy( function( options ) {throw new Error( 'Whoops!' );} );
User.afterBulkDestroy( function( options, fn ) {fn();} );
User.afterBulkDestroy( 'myHook', function( options, fn ) {fn();} );
User.afterBulkDelete( 'myHook', function( options, fn ) {fn();} );

User.beforeBulkUpdate( function( options ) {throw new Error( 'Whoops!' );} );
User.beforeBulkUpdate( 'myHook', function( options ) {throw new Error( 'Whoops!' );} );

User.afterBulkUpdate( function( options ) {throw new Error( 'Whoops!' );} );
User.afterBulkUpdate( 'myHook', function( options ) {throw new Error( 'Whoops!' );} );

User.beforeFind( function( options ) {} );
User.beforeFind( 'myHook', function( options ) {} );

User.beforeFindAfterExpandIncludeAll( function( options ) {} );
User.beforeFindAfterExpandIncludeAll( 'myHook', function( options ) {} );

User.beforeFindAfterOptions( function( options ) {} );
User.beforeFindAfterOptions( 'myHook', function( options ) {} );

User.afterFind( function( user ) {} );
User.afterFind( 'myHook', function( user ) {} );

s.beforeDefine( function( attributes, options ) {} );
s.beforeDefine( 'myHook', function( attributes, options ) {} );

s.afterDefine( function( model ) {} );
s.afterDefine( 'myHook', function( model ) {} );

s.beforeInit( function( config, options ) {} );
s.beforeInit( 'myHook', function( attributes, options ) {} );

s.afterInit( function( model ) {} );
s.afterInit( 'myHook', function( model ) {} );

s.define( 'User', {}, {
    hooks : {
        beforeValidate : function( user, options, fn ) {fn();},
        afterValidate : function( user, options, fn ) {fn();},
        beforeCreate : function( user, options, fn ) {fn();},
        afterCreate : function( user, options, fn ) {fn();},
        beforeDestroy : function( user, options, fn ) {fn();},
        afterDestroy : function( user, options, fn ) {fn();},
        beforeDelete : function( user, options, fn ) {fn();},
        afterDelete : function( user, options, fn ) {fn();},
        beforeUpdate : function( user, options, fn ) {fn();},
        afterUpdate : function( user, options, fn ) {fn();}
    }
} );

//
//  Instance
// ~~~~~~~~~~
//
//  https://github.com/sequelize/sequelize/blob/v3.4.1/test/integration/instance.test.js
//  https://github.com/sequelize/sequelize/blob/v3.4.1/test/integration/instance/update.test.js
//  https://github.com/sequelize/sequelize/blob/v3.4.1/test/integration/instance/values.test.js
//

user.isNewRecord = true;

user.Model.build( { a : 'b' } );

user.sequelize.close();

user.where();

user.getDataValue( '' );

user.setDataValue( '', '' );
user.setDataValue( '', {} );

user.get( 'aNumber', { plain : true, clone : true } );
user.get();

user.set( 'email', 'B' );
user.set( { name : 'B', bio : 'B' } ).save().then( ( p ) => p );
user.set( 'birthdate', new Date() );
user.set( { id : 1, t : 'c', q : [{ id : 1, n : 'a' }, { id : 2, n : 'Beta' }], u : { id : 1, f : 'b', l : 'd' } } );
user.setAttributes( { a : 3 } );
user.setAttributes( { id : 1, a : 'n', c : [{ id : 1 }, { id : 2, f : 'e' }], x : { id : 1, f : 'h', l : 'd' } } );

user.changed( 'name' );
user.changed();

user.previous( 'name' );

user.save().then( ( p ) => p );
user.save( { fields : ['a'] } ).then( ( p ) => p );
user.save( { transaction : t } );

user.reload();
user.reload( { attributes : ['bNumber'] } );
user.reload( { transaction : t } );

user.validate();

user.update( { bNumber : 2 }, { where : { id : 1 } } );
user.update( { username : 'userman' }, { silent : true } );
user.update( { username : 'yolo' }, { logging : function() { } } );
user.update( { username : 'bar' }, { where : { username : 'foo' }, transaction : t } ).then( ( p ) => p );
user.updateAttributes( { a : 3 } ).then( ( p ) => p );
user.updateAttributes( { a : 3 }, { fields : ['secretValue'], logging : function(  ) {} } );

user.destroy().then( ( p ) => p );
user.destroy( { logging : function(  ) {} } );
user.destroy( { transaction : t } ).then( ( p ) => p );

user.restore();

user.increment( 'number', { by : 2 } ).then( ( p ) => p );
user.increment( ['aNumber'], { by : 2, where : { bNumber : 1 } } ).then( ( p ) => p );
user.increment( ['aNumber'], { by : 2 } ).then( ( p ) => p );
user.increment( 'aNumber' ).then( ( p ) => p );
user.increment( { 'aNumber' : 1, 'bNumber' : 2 } ).then( ( p ) => p );
user.increment( 'number', { by : 2, transaction : t } ).then( ( p ) => p );

user.decrement( 'aNumber', { by : 2 } ).then( ( p ) => p );
user.decrement( ['aNumber'], { by : 2 } ).then( ( p ) => p );
user.decrement( 'aNumber' ).then( ( p ) => p );
user.decrement( { 'aNumber' : 1, 'bNumber' : 2 } ).then( ( p ) => p );
user.decrement( 'number', { by : 2, transaction : t } ).then( ( p ) => p );

user.equals( user );

user.equalsOneOf( [user, user] );

user.toJSON();

//
//  Model
// ~~~~~~~
//
//  https://github.com/sequelize/sequelize/blob/v3.4.1/test/integration/model.test.js
//

User.removeAttribute( 'id' );

User.sync( { force : true } ).then( function() { } );
User.sync( { force : true, logging : function() { } } );

User.drop();

User.schema( 'special' );
User.schema( 'special' ).create( { age : 3 }, { logging : function(  ) {} } );

User.getTableName();

User.addScope('lowAccess', { where : { parent_id : 2 } });
User.addScope('lowAccess', function() { } );
User.addScope('lowAccess', { where : { parent_id : 2 } }, { override: true });

User.scope( 'lowAccess' ).count();
User.scope( { where : { parent_id : 2 } } );

User.findAll();
User.findAll( { where : { data : { employment : null } } } );
User.findAll( { where : { aNumber : { gte : 10 } } } ).then( ( u ) => u[0].isNewRecord );
User.findAll( { where : [s.or( { u : 'b' }, { u : ';' } ), s.and( { id : [1, 2] } )], include : [{ model : User }] } );
User.findAll( {
    where : [s.or( { a : 'b' }, { c : 'd' } ), s.and( { id : [1, 2, 3] },
        s.or( { deletedAt : null }, { deletedAt : { gt : new Date( 0 ) } } ) )]
} );
User.findAll( { paranoid : false, where : [' IS NOT NULL '], include : [{ model : User }] } );
User.findAll( { transaction : t } );
User.findAll( { where : { data : { name : { last : 's' }, employment : { $ne : 'a' } } }, order : [['id', 'ASC']] } );
User.findAll( { where : { username : ['boo', 'boo2'] } } );
User.findAll( { where : { username : { like : '%2' } } } );
User.findAll( { where : { theDate : { '..' : ['2013-01-02', '2013-01-11'] } } } );
User.findAll( { where : { intVal : { '!..' : [8, 10] } } } );
User.findAll( { where : { theDate : { between : ['2013-01-02', '2013-01-11'] } } } );
User.findAll( { where : { theDate : { between : ['2013-01-02', '2013-01-11'] }, intVal : 10 } } );
User.findAll( { where : { theDate : { between : ['2012-12-10', '2013-01-02'] } } } );
User.findAll( { where : { theDate : { nbetween : ['2013-01-04', '2013-01-20'] } } } );
User.findAll( { order : [s.col( 'name' )] } );
User.findAll( { order : [['theDate', 'DESC']] } );
User.findAll( { include : [User], order : [[User, User, 'numYears', 'c']] } );
User.findAll( { include : [{ model : User, include : [User, { model : User, as : 'residents' }] }] } );
User.findAll( { order : [[User, { model : User, as : 'residents' }, 'lastName', 'c']] } );
User.findAll( { include : [User], order : [[User, 'name', 'c']] } );
User.findAll( { include : [{ all : 'HasMany', attributes : ['name'] }] } );
User.findAll( { include : [{ all : true }, { model : User, attributes : ['id'] }] } );
User.findAll( { include : [{ all : 'BelongsTo' }] } );
User.findAll( { include : [{ all : true }] } );
User.findAll( { where : { username : 'barfooz' }, raw : true } );
User.findAll( { where : { name : 'worker' }, include : [{ model : User, as : 'ToDos' }] } );
User.findAll( { where : { user_id : 1 }, attributes : ['a', 'b'], include : [{ model : User, attributes : ['c'] }] } );
User.findAll( { order : s.literal( 'email =' ) } );
User.findAll( { order : [s.literal( 'email = ' + s.escape( 'test@sequelizejs.com' ) )] } );
User.findAll( { order : [['id', ';DELETE YOLO INJECTIONS']] } );
User.findAll( { include : [User], order : [[User, 'id', ';DELETE YOLO INJECTIONS']] } );
User.findAll( { include : [User], order : [['id', 'ASC NULLS LAST'], [User, 'id', 'DESC NULLS FIRST']] } );
User.findAll( { include : [{ model : User, where : { title : 'DoDat' }, include : [{ model : User }] }] } );
<<<<<<< HEAD
=======
User.findAll( { attributes: ['username', 'data']});
User.findAll( { attributes: {include: ['username', 'data']} });
User.findAll( { attributes: [['username', 'UNM'], ['email', 'EML']] });
User.findAll( { attributes: [s.fn('count', Sequelize.col('*'))] });
User.findAll( { attributes: [[s.fn('count', Sequelize.col('*')), 'count']] });
User.findAll( { attributes: [[s.fn('count', Sequelize.col('*')), 'count']], group: ['sex'] });
>>>>>>> 3b34ceb1

User.findById( 'a string' );

User.findOne( { where : { username : 'foo' } } );
User.findOne( { where : { id : 1 }, attributes : ['id', ['username', 'name']] } );
User.findOne( { where : { id : 1 }, attributes : ['id'] } );
User.findOne( { where : { username : 'foo' }, logging : function(  ) { } } );
User.findOne( { limit : 10 } );
User.findOne( { include : [1] } );
User.findOne( { where : { title : 'homework' }, include : [User] } );
User.findOne( { where : { name : 'environment' }, include : [{ model : User, as : 'PrivateDomain' }] } );
User.findOne( { where : { username : 'foo' }, transaction : t } ).then( ( p ) => p );
User.findOne( { include : [User] } );
User.findOne( { include : [{ model : User, as : 'Work' }] } );
User.findOne( { where : { name : 'worker' }, include : [{ model : User, as : 'ToDo' }] } );
User.findOne( { include : [{ model : User, as : 'ToDo' }, { model : User, as : 'DoTo' }] } );
User.findOne( { where : { name : 'worker' }, include : [User] } );
User.findOne( { where : { name : 'Boris' }, include : [User, { model : User, as : 'Photos' }] } );
User.findOne( { where : { username : 'someone' }, include : [User] } );
User.findOne( { where : { username : 'barfooz' }, raw : true } );
/* NOTE https://github.com/DefinitelyTyped/DefinitelyTyped/pull/5590
User.findOne( { updatedAt : { ne : null } } );
 */
User.find( { where : { intVal : { gt : 5 } } } );
User.find( { where : { intVal : { lte : 5 } } } );

User.count();
User.count( { transaction : t } );
User.count().then( function( c ) { c.toFixed(); } );
User.count( { where : ["username LIKE '%us%'"] } );
User.count( { include : [{ model : User, required : false }] } );
User.count( { distinct : true, include : [{ model : User, required : false }] } );
User.count( { attributes : ['data'], group : ['data'] } );
User.count( { where : { access_level : { gt : 5 } } } );

User.findAndCountAll( { offset : 5, limit : 1, include : [User, { model : User, as : 'a' }] } );

User.max( 'age', { transaction : t } );
User.max( 'age' );
User.max( 'age', { logging : function(  ) { } } );

User.min( 'age', { transaction : t } );
User.min( 'age' );
User.min( 'age', { logging : function(  ) { } } );

User.sum( 'order' );
User.sum( 'age', { where : { 'gender' : 'male' } } );
User.sum( 'age', { logging : function(  ) { } } );

User.build( { username : 'John Wayne' } ).save();
User.build();
User.build( { id : 1, T : [{ n : 'a' }, { id : 2 }], A : { id : 1, n : 'a', c : 'a' } }, { include : [User, Task] } );
User.build( { id : 1, }, { include : [{ model : User, as : 'followers' }, { model : Task, as : 'categories' }] } );

User.create();
User.create( { createdAt : 1, updatedAt : 2 }, { silent : true } );
User.create( {}, { returning : true } );
User.create( { intVal : s.literal( 'CAST(1-2 AS' ) } );
User.create( { secretValue : s.fn( 'upper', 'sequelize' ) } );
User.create( { myvals : [1, 2, 3, 4], mystr : ['One', 'Two', 'Three', 'Four'] } );
User.create( { name : 'Fluffy Bunny', smth : 'else' }, { logging : function(  ) {} } );
User.create( {}, { fields : [] } );
User.create( { name : 'Yolo Bear', email : 'yolo@bear.com' }, { fields : ['name'] } );
User.create( { title : 'Chair', User : { first_name : 'Mick', last_name : 'Broadstone' } }, { include : [User] } );
User.create( { title : 'Chair', creator : { first_name : 'Matt', last_name : 'Hansen' } }, { include : [User] } );
User.create( { id : 1, title : 'e', Tags : [{ id : 1, name : 'c' }, { id : 2, name : 'd' }] }, { include : [User] } );
User.create( { id : 'My own ID!' } ).then( ( i ) => i.isNewRecord );

User.findOrInitialize( { where : { username : 'foo' } } ).then( ( p ) => p );
User.findOrInitialize( { where : { username : 'foo' }, transaction : t } );
User.findOrInitialize( { where : { username : 'foo' }, defaults : { foo : 'asd' }, transaction : t } );

User.findOrCreate( { where : { a : 'b' }, defaults : { json : { a : { b : 'c' }, d : [1, 2, 3] } } } );
User.findOrCreate( { where : { a : 'b' }, defaults : { json : 'a', data : 'b' } } );
/* NOTE https://github.com/DefinitelyTyped/DefinitelyTyped/pull/5590
User.findOrCreate( { where : { a : 'b' }, transaction : t, lock : t.LOCK.UPDATE } );
 */
User.findOrCreate( { where : { a : 'b' }, logging : function(  ) { } } );
User.findOrCreate( { where : { username : 'Username' }, defaults : { data : 'some data' }, transaction : t } );
User.findOrCreate( { where : { objectId : 'asdasdasd' }, defaults : { username : 'gottlieb' } } );
User.findOrCreate( { where : { id : undefined }, defaults : { name : Math.random().toString() } } );
User.findOrCreate( { where : { email : 'unique.email.@d.com', companyId : Math.floor( Math.random() * 5 ) } } );
User.findOrCreate( { where : { objectId : 1 }, defaults : { bool : false } } );
User.findOrCreate( { where : 'c', defaults : {} } );

User.upsert( { id : 42, username : 'doe', foo : s.fn( 'upper', 'mixedCase2' ) } );

User.bulkCreate( [{ aNumber : 10 }, { aNumber : 12 }] ).then( ( i ) => i[0].isNewRecord );
User.bulkCreate( [{ username : 'bar' }, { username : 'bar' }, { username : 'bar' }] );
User.bulkCreate( [{}, {}], { validate : true, individualHooks : true } );
User.bulkCreate( [{ style : 'ipa' }], { logging : function() { } } );
User.bulkCreate( [{ a : 'b', c : 'd', e : 'f' }, { a : 'b', c : 'd', e : 'f' }], { fields : ['a', 'b'] } );
User.bulkCreate( [{ name : 'foo', code : '123' }, { code : 'c' }, { name : 'bar', code : '1' }], { validate : true } );
User.bulkCreate( [{ name : 'foo', code : '123' }, { code : '1234' }], { fields : ['code'], validate : true } );
User.bulkCreate( [{ name : 'a', c : 'b' }, { name : 'e', c : 'f' }], { fields : ['e', 'f'], ignoreDuplicates : true } );

User.truncate();

User.destroy( { where : { client_id : 13 } } ).then( ( a ) => a.toFixed() );
User.destroy( { force : true } );
User.destroy( { where : {}, transaction : t } );
User.destroy( { where : { access_level : { lt : 5 } } } );
User.destroy( { truncate : true } );
User.destroy( { where : {} } );

User.restore( { where : { secretValue : '42' } } );

User.update( { username : 'ruben' }, { where : {} } );
User.update( { username : 'ruben' }, { where : { access_level : { lt : 5 } } } );
User.update( { username : 'ruben' }, { where : { username : 'dan' } } );
User.update( { username : 'bar' }, { where : { username : 'foo' }, transaction : t } );
User.update( { username : 'Bill', secretValue : '43' }, { where : { secretValue : '42' }, fields : ['username'] } );
User.update( { username : s.cast( '1', 'char' ) }, { where : { username : 'John' } } );
User.update( { username : s.fn( 'upper', s.col( 'username' ) ) }, { where : { username : 'John' } } );
User.update( { username : 'Bill' }, { where : { secretValue : '42' }, returning : true } );
User.update( { secretValue : '43' }, { where : { username : 'Peter' }, limit : 1 } );
User.update( { name : Math.random().toString() }, { where : { id : '1' } } );
User.update( { a : { b : 10, c : 'd' } }, { where : { username : 'Jan' }, sideEffects : false } );
User.update( { geometry : { type : 'Point', coordinates : [49.807222, -86.984722] } }, {
    where : {
        u : {
            u : 'u',
            geometry : { type : 'Point', coordinates : [49.807222, -86.984722] }
        }
    }
} );
User.update( {
    geometry : {
        type : 'Polygon',
        coordinates : [[[100.0, 0.0], [102.0, 0.0], [102.0, 1.0], [100.0, 1.0], [100.0, 0.0]]]
    }
}, {
    where : {
        username : {
            username : 'username',
            geometry : { type : 'Point', coordinates : [49.807222, -86.984722] }
        }
    }
} );

User.unscoped().find( { where : { username : 'bob' } } );
User.unscoped().count();

//
//  Query Interface
// ~~~~~~~~~~~~~~~~~
//
//  https://github.com/sequelize/sequelize/blob/v3.4.1/test/integration/query-interface.test.js
//

var queryInterface = s.getQueryInterface();

queryInterface.dropAllTables();
queryInterface.showAllTables( { logging : function() { } } );
queryInterface.createTable( 'table', { name : Sequelize.STRING }, { logging : function() { } } );
queryInterface.createTable( 'skipme', { name : Sequelize.STRING } );
/* NOTE https://github.com/DefinitelyTyped/DefinitelyTyped/pull/5590
queryInterface.dropAllTables( { skip : ['skipme'] } );
 */
queryInterface.dropTable( 'Group', { logging : function() { } } );
queryInterface.addIndex( 'Group', ['username', 'isAdmin'], { logging : function() { } } );
queryInterface.showIndex( 'Group', { logging : function() { } } );
queryInterface.removeIndex( 'Group', ['username', 'isAdmin'], { logging : function() { } } );
queryInterface.showIndex( 'Group' );
/* NOTE https://github.com/DefinitelyTyped/DefinitelyTyped/pull/5590
queryInterface.createTable( 'table', { name : { type : Sequelize.STRING } }, { schema : 'schema' } );
 */
queryInterface.addIndex( { schema : 'a', tableName : 'c' }, ['d', 'e'], { logging : function() {} }, 'schema_table' );
queryInterface.showIndex( { schema : 'schema', tableName : 'table' }, { logging : function() {} } );
queryInterface.addIndex( 'Group', ['from'] );
queryInterface.describeTable( '_Users', { logging : function() {} } );
queryInterface.createTable( 's', { table_id : { type : Sequelize.INTEGER, primaryKey : true, autoIncrement : true } } );
/* NOTE https://github.com/DefinitelyTyped/DefinitelyTyped/pull/5590
queryInterface.insert( null, 'TableWithPK', {}, { raw : true, returning : true, plain : true } );
 */
queryInterface.createTable( 'SomeTable', { someEnum : Sequelize.ENUM( 'value1', 'value2', 'value3' ) } );
queryInterface.createTable( 'SomeTable', { someEnum : { type : Sequelize.ENUM, values : ['b1', 'b2', 'b3'] } } );
queryInterface.createTable( 't', { someEnum : { type : Sequelize.ENUM, values : ['c1', 'c2', 'c3'], field : 'd' } } );
/* NOTE https://github.com/DefinitelyTyped/DefinitelyTyped/pull/5590
queryInterface.createTable( 'User', { name : { type : Sequelize.STRING } }, { schema : 'hero' } );
queryInterface.rawSelect( 'User', { schema : 'hero', logging : function() {} }, 'name' );
 */
queryInterface.renameColumn( '_Users', 'username', 'pseudo', { logging : function() {} } );
queryInterface.renameColumn( { schema : 'archive', tableName : 'Users' }, 'username', 'pseudo' );
queryInterface.renameColumn( '_Users', 'username', 'pseudo' );
queryInterface.createTable( { tableName : 'y', schema : 'a' },
    { id : { type : Sequelize.INTEGER, primaryKey : true, autoIncrement : true }, currency : Sequelize.INTEGER } );
queryInterface.changeColumn( { tableName : 'a', schema : 'b' }, 'c', { type : Sequelize.FLOAT },
    { logging : () => s } );
queryInterface.createTable( 'users', { id : { type : Sequelize.INTEGER, primaryKey : true, autoIncrement : true } } );
queryInterface.createTable( 'level', { id : { type : Sequelize.INTEGER, primaryKey : true, autoIncrement : true } } );
queryInterface.addColumn( 'users', 'someEnum', Sequelize.ENUM( 'value1', 'value2', 'value3' ) );
queryInterface.addColumn( 'users', 'so', { type : Sequelize.ENUM, values : ['value1', 'value2', 'value3'] } );
queryInterface.createTable( 'hosts', {
    id : {
        type : Sequelize.INTEGER,
        primaryKey : true,
        autoIncrement : true
    },
    admin : {
        type : Sequelize.INTEGER,
        references : {
            model : User,
            key : 'id'
        }
    },
    operator : {
        type : Sequelize.INTEGER,
        references : {
            model : User,
            key : 'id'
        },
        onUpdate : 'cascade'
    },
    owner : {
        type : Sequelize.INTEGER,
        references : {
            model : User,
            key : 'id'
        },
        onUpdate : 'cascade',
        onDelete : 'set null'
    }
} );

//
//  Query Types
// ~~~~~~~~~~~~~
//

s.getDialect();
s.validate();
s.authenticate();
s.isDefined( '' );
s.model( 'pp' );
s.query( '', { raw : true } );
s.query( '' );
s.query( '' ).then( function( res ) {} );
s.query( '' ).spread( function(  ) {}, function( b ) {} );
s.query( { query : 'select ? as foo, ? as bar', values : [1, 2] }, { raw : true, replacements : [1, 2] } );
s.query( '', { raw : true, nest : false } );
s.query( 'select ? as foo, ? as bar', { type : this.sequelize.QueryTypes.SELECT, replacements : [1, 2] } );
s.query( { query : 'select ? as foo, ? as bar', values : [1, 2] }, { type : s.QueryTypes.SELECT } );
s.query( 'select :one as foo, :two as bar', { raw : true, replacements : { one : 1, two : 2 } } );
s.transaction().then( function( t ) { s.set( { foo : 'bar' }, { transaction : t } ); } );
s.define( 'foo', { bar : Sequelize.STRING }, { collate : 'utf8_bin' } );
s.define( 'Foto', { name : Sequelize.STRING }, { tableName : 'photos' } );
s.databaseVersion().then( function( version ) { } );

//
//  Sequelize
// ~~~~~~~~~~~
//

new Sequelize( 'db', 'user', 'pw', { logging : false } );
new Sequelize( 'db', 'user', 'pass', {
    dialect : '',
    port : 99999,
    pool : {}
} );
new Sequelize( '' ).query( '', { type : s.QueryTypes.FOREIGNKEYS, logging : function() {} } );
new Sequelize( 'sqlite://test.sqlite' );
new Sequelize( 'wat', 'trololo', 'wow', { port : 99999 } );
new Sequelize( 'localhost', 'wtf', 'lol', { port : 99999 } );
new Sequelize( 'sequelize', null, null, {
    replication : {
        read : {
            host : 'localhost',
            username : 'omg',
            password : 'lol'
        }
    }
} );

s.model( 'Project' );
s.models['Project'];
s.define( 'Project', {
    name : Sequelize.STRING
} );

var s         = new Sequelize( '' );
var testModel = s.define( 'User', {
    username : Sequelize.STRING,
    secretValue : Sequelize.STRING,
    data : Sequelize.STRING,
    intVal : Sequelize.INTEGER,
    theDate : Sequelize.DATE,
    aBool : Sequelize.BOOLEAN
} );
var testModel = s.define( 'FrozenUser', {}, { freezeTableName : true } );
s.define( 'UserWithClassAndInstanceMethods', {}, {
    classMethods : { doSmth : function() { return 1; } },
    instanceMethods : { makeItSo : function() { return 2; } }
} );
s.define( 'UserCol', {
    id : {
        type : Sequelize.STRING,
        defaultValue : 'User',
        primaryKey : true
    }
} );
s.define( 'UserWithTwoAutoIncrements', {
    userid : { type : Sequelize.INTEGER, primaryKey : true, autoIncrement : true },
    userscore : { type : Sequelize.INTEGER, primaryKey : true, autoIncrement : true }
} );
s.define( 'Foo', {
    field : Sequelize.INTEGER
}, {
    validate : {
        field : function() {}
    }
} );
var UserTable = s.define( 'UserCol', {
    aNumber : Sequelize.INTEGER,
    createdAt : {
        type : Sequelize.DATE,
        defaultValue : new Date()
    },
    updatedAt : {
        type : Sequelize.DATE,
        defaultValue : new Date()
    }
}, { timestamps : true } );

s.define( 'UserCol', {
    aNumber : Sequelize.INTEGER
}, {
    timestamps : true,
    updatedAt : 'updatedOn',
    createdAt : 'dateCreated',
    deletedAt : 'deletedAtThisTime',
    paranoid : true
} );
s.define( 'UpdatingUser', {
    name : Sequelize.STRING
}, {
    timestamps : true,
    updatedAt : false,
    createdAt : false,
    deletedAt : 'deletedAtThisTime',
    paranoid : true
} );
s.define( 'TaskBuild', {
    title : {
        type : Sequelize.STRING( 50 ),
        allowNull : false,
        defaultValue : ''
    }
}, {
    setterMethods : {
        title : function() { }
    }
} );
s.define( 'UserCol', {
    aNumber : Sequelize.INTEGER
}, {
    paranoid : true,
    underscored : true
} );

s.define( 'UserWithUniqueUsername', {
    username : { type : Sequelize.STRING, unique : { name : 'user_and_email', msg : 'User and email must be unique' } },
    email : { type : Sequelize.STRING, unique : 'user_and_email' }
} );
/* NOTE https://github.com/DefinitelyTyped/DefinitelyTyped/pull/5590
s.define( 'UserWithUniqueUsername', {
    user_id : { type : Sequelize.INTEGER },
    email : { type : Sequelize.STRING }
}, {
    indexes : [
        {
            name : 'user_and_email_index',
            msg : 'User and email must be unique',
            unique : true,
            method : 'BTREE',
            fields : ['user_id', { attribute : 'email', collate : 'en_US', order : 'DESC', length : 5 }]
        }]
} );
 */
s.define( 'TaskBuild', {
    title : { type : Sequelize.STRING, defaultValue : 'a task!' },
    foo : { type : Sequelize.INTEGER, defaultValue : 2 },
    bar : { type : Sequelize.DATE },
    foobar : { type : Sequelize.TEXT, defaultValue : 'asd' },
    flag : { type : Sequelize.BOOLEAN, defaultValue : false }
} );
s.define( 'ProductWithSettersAndGetters1', {
    price : {
        type : Sequelize.INTEGER,
        get : function() {
            return 'answer = ' + this.getDataValue( 'price' );
        },
        set : function( v ) {
            return this.setDataValue( 'price', v + 42 );
        }
    }
} );
s.define( 'ProductWithSettersAndGetters2', {
    priceInCents : Sequelize.INTEGER
}, {
    setterMethods : {
        price : function( value ) {
            this.dataValues.priceInCents = value * 100;
        }
    },
    getterMethods : {
        price : function() {
            return '$' + (this.getDataValue( 'priceInCents' ) / 100);
        },

        priceInCents : function() {
            return this.dataValues.priceInCents;
        }
    }
} );

s.define( 'post', {
    title : Sequelize.STRING,
    authorId : { type : Sequelize.INTEGER, references : testModel, referencesKey : 'id' }
} as any /* TODO please remove `as any` */);
s.define( 'post', {
    title : Sequelize.STRING,
    authorId : { type : Sequelize.INTEGER, references : { model : testModel, key : 'id' } }
} );

s.define( 'User', {
    username : Sequelize.STRING,
    geometry : Sequelize.GEOMETRY( 'POINT' )
} );

s.define( 'ScopeMe', {
    username : Sequelize.STRING,
    email : Sequelize.STRING,
    access_level : Sequelize.INTEGER,
    other_value : Sequelize.INTEGER,
    parent_id : Sequelize.INTEGER
}, {
    defaultScope : {
        where : {
            access_level : {
                gte : 5
            }
        }
    },
    scopes : {
        isTony : {
            where : {
                username : 'tony'
            }
        },
    }
} );
s.define( 'company', {
    active : Sequelize.BOOLEAN
}, {
    defaultScope : {
        where : { active : true }
    },
    scopes : {
        notActive : {
            where : {
                active : false
            }
        },
        reversed : {
            order : [['id', 'DESC']]
        }
    }
} );
s.define( 'profile', {
    active : Sequelize.BOOLEAN
}, {
    defaultScope : {
        where : { active : true }
    },
    scopes : {
        notActive : {
            where : {
                active : false
            }
        },
    }
} );

s.define( 'ScopeMe', {
    username : Sequelize.STRING,
    email : Sequelize.STRING,
    access_level : Sequelize.INTEGER,
    other_value : Sequelize.INTEGER
}, {
    defaultScope : {
        where : {
            access_level : {
                gte : 5
            }
        }
    },
    scopes : {
        lowAccess : {
            where : {
                access_level : {
                    lte : 5
                }
            }
        },
        withOrder : {
            order : 'username'
        }
    }
} );

s.define( 'ScopeMe', {
    username : Sequelize.STRING,
    email : Sequelize.STRING,
    access_level : Sequelize.INTEGER,
    other_value : Sequelize.INTEGER
}, {
    defaultScope : {
        where : {
            access_level : {
                gte : 5
            }
        }
    },
    scopes : {
        lowAccess : {
            where : {
                access_level : {
                    lte : 5
                }
            }
        }
    }
} );

s.define( 'user', {
    id : {
        type : Sequelize.INTEGER,
        allowNull : false,
        primaryKey : true,
        autoIncrement : true,
        field : 'userId'
    },
    name : {
        type : Sequelize.STRING,
        field : 'full_name'
    },
    taskCount : {
        type : Sequelize.INTEGER,
        field : 'task_count',
        defaultValue : 0,
        allowNull : false
    }
}, {
    tableName : 'users',
    timestamps : false
} );
s.define( 'task', {
    id : {
        type : Sequelize.INTEGER,
        allowNull : false,
        primaryKey : true,
        autoIncrement : true,
        field : 'taskId'
    },
    title : {
        type : Sequelize.STRING,
        field : 'name'
    }
}, {
    tableName : 'tasks',
    timestamps : false
} );
s.define( 'comment', {
    id : {
        type : Sequelize.INTEGER,
        allowNull : false,
        primaryKey : true,
        autoIncrement : true,
        field : 'commentId'
    },
    text : {
        type : Sequelize.STRING,
        field : 'comment_text'
    },
    notes : {
        type : Sequelize.STRING,
        field : 'notes'
    }
}, {
    tableName : 'comments',
    timestamps : false
} );
s.define( 'test', {
    id : {
        type : Sequelize.INTEGER,
        field : 'test_id',
        autoIncrement : true,
        primaryKey : true,
        validate : {
            min : 1
        }
    },
    title : {
        allowNull : false,
        type : Sequelize.STRING( 255 ),
        field : 'test_title'
    }
}, {
    timestamps : true,
    underscored : true,
    freezeTableName : true
} );

s.define( 'User', {
    deletedAt : {
        type : Sequelize.DATE,
        field : 'deleted_at'
    }
}, {
    timestamps : true,
    paranoid : true
} );

//
//  Transaction
// ~~~~~~~~~~~~~
//
//  https://github.com/sequelize/sequelize/blob/v3.4.1/test/integration/transaction.test.js
//

s.transaction().then( function( t ) {

    t.commit();
    t.rollback();

    User.find( {
        where : {
            username : 'John'
        },
        include : [User],
        lock : t.LOCK.UPDATE,
        transaction : t
    } );
    User.find( {
        where : {
            username : 'John'
        },
        include : [User],
        lock : {
            level : t.LOCK.UPDATE,
            of : User
        },
        transaction : t
    } );
    User.update( {
        active : true
    }, {
        where : {
            active : false
        },
        transaction : t
    } );
    User.find( {
        where : {
            username : 'jan'
        },
        lock : t.LOCK.NO_KEY_UPDATE,
        transaction : t
    } );
    User.find( {
        where : {
            username : 'jan'
        },
        lock : t.LOCK.KEY_SHARE,
        transaction : t
    } );

} );

s.transaction( function() {
    return Promise.resolve();
} );
s.transaction( { isolationLevel : 'SERIALIZABLE' }, function( t ) { return Promise.resolve(); } );
s.transaction( { isolationLevel : s.Transaction.ISOLATION_LEVELS.SERIALIZABLE }, (t) => Promise.resolve() );
s.transaction( { isolationLevel : s.Transaction.ISOLATION_LEVELS.READ_COMMITTED }, (t) => Promise.resolve() );

// transaction types
new Sequelize( '', { transactionType: 'DEFERRED' } );
new Sequelize( '', { transactionType: Sequelize.Transaction.TYPES.DEFERRED} );
new Sequelize( '', { transactionType: Sequelize.Transaction.TYPES.IMMEDIATE} );
new Sequelize( '', { transactionType: Sequelize.Transaction.TYPES.EXCLUSIVE} );
s.transaction( { type : 'DEFERRED' }, (t) => Promise.resolve() );
s.transaction( { type : s.Transaction.TYPES.DEFERRED }, (t) => Promise.resolve() );
s.transaction( { type : s.Transaction.TYPES.IMMEDIATE }, (t) => Promise.resolve() );
s.transaction( { type : s.Transaction.TYPES.EXCLUSIVE }, (t) => Promise.resolve() );<|MERGE_RESOLUTION|>--- conflicted
+++ resolved
@@ -884,15 +884,12 @@
 User.findAll( { include : [User], order : [[User, 'id', ';DELETE YOLO INJECTIONS']] } );
 User.findAll( { include : [User], order : [['id', 'ASC NULLS LAST'], [User, 'id', 'DESC NULLS FIRST']] } );
 User.findAll( { include : [{ model : User, where : { title : 'DoDat' }, include : [{ model : User }] }] } );
-<<<<<<< HEAD
-=======
 User.findAll( { attributes: ['username', 'data']});
 User.findAll( { attributes: {include: ['username', 'data']} });
 User.findAll( { attributes: [['username', 'UNM'], ['email', 'EML']] });
 User.findAll( { attributes: [s.fn('count', Sequelize.col('*'))] });
 User.findAll( { attributes: [[s.fn('count', Sequelize.col('*')), 'count']] });
 User.findAll( { attributes: [[s.fn('count', Sequelize.col('*')), 'count']], group: ['sex'] });
->>>>>>> 3b34ceb1
 
 User.findById( 'a string' );
 
