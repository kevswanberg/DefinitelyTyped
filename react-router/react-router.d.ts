// Type definitions for React Router 0.13.3
// Project: https://github.com/rackt/react-router
// Definitions by: Yuichi Murata <https://github.com/mrk21>, Václav Ostrožlík <https://github.com/vasek17>
// Definitions: https://github.com/borisyankov/DefinitelyTyped

///<reference path='../react/react.d.ts' />
///<reference path='../react/react-addons.d.ts' />

declare module ReactRouter {
    import React = __React;

    //
    // Transition
    // ----------------------------------------------------------------------
    interface Transition {
        path: string;
        abortReason: any;
        retry(): void;
        abort(reason?: any): void;
        redirect(to: string, params?: {}, query?: {}): void;
        cancel(): void;
        from: (transition: Transition, routes: Route[], components?: React.ReactElement<any>[], callback?: (error?: any) => void) => void;
        to: (transition: Transition, routes: Route[], params?: {}, query?: {}, callback?: (error?: any) => void) => void;
    }

    interface TransitionStaticLifecycle {
        willTransitionTo?(
            transition: Transition,
            params: {},
            query: {},
            callback: Function
        ): void;

        willTransitionFrom?(
            transition: Transition,
            component: React.ReactElement<any>,
            callback: Function
        ): void;
    }

    //
    // Route Configuration
    // ----------------------------------------------------------------------
    // DefaultRoute
    interface DefaultRouteProp {
        name?: string;
        handler: React.ComponentClass<any>;
    }
    interface DefaultRoute extends React.ReactElement<DefaultRouteProp> {}
    interface DefaultRouteClass extends React.ComponentClass<DefaultRouteProp> {}

    // NotFoundRoute
    interface NotFoundRouteProp {
        name?: string;
        handler: React.ComponentClass<any>;
    }
    interface NotFoundRoute extends React.ReactElement<NotFoundRouteProp> {}
    interface NotFoundRouteClass extends React.ComponentClass<NotFoundRouteProp> {}

    // Redirect
    interface RedirectProp {
        path?: string;
        from?: string;
        to?: string;
    }
    interface Redirect extends React.ReactElement<RedirectProp> {}
    interface RedirectClass extends React.ComponentClass<RedirectProp> {}

    // Route
    interface Route extends React.ReactElement<any> {}
    interface RouteClass extends React.ComponentClass<any> {}

    var DefaultRoute: DefaultRouteClass;
    var NotFoundRoute: NotFoundRouteClass;
    var Redirect: RedirectClass;
    var Route: RouteClass;

    interface CreateRouteOptions {
        name?: string;
        path?: string;
        ignoreScrollBehavior?: boolean;
        isDefault?: boolean;
        isNotFound?: boolean;
        onEnter?: (transition: Transition, params: {}, query: {}, callback: Function) => void;
        onLeave?: (transition: Transition, wtf: any, callback: Function) => void;
        handler?: Function;
        parentRoute?: Route;
    }

    type CreateRouteCallback = (route: Route) => void;

    function createRoute(callback: CreateRouteCallback): Route;
    function createRoute(options: CreateRouteOptions | string, callback: CreateRouteCallback): Route;
    function createDefaultRoute(options?: CreateRouteOptions | string): Route;
    function createNotFoundRoute(options?: CreateRouteOptions | string): Route;

    interface CreateRedirectOptions extends CreateRouteOptions {
        path?: string;
        from?: string;
        to: string;
        params?: {};
        query?: {};
    }
    function createRedirect(options: CreateRedirectOptions): Redirect;
    function createRoutesFromReactChildren(children: Route): Route[];

    //
    // Components
    // ----------------------------------------------------------------------
    // Link
    interface LinkProp {
        activeClassName?: string;
        activeStyle?: {};
        to: string;
        params?: {};
        query?: {};
        onClick?: Function;
    }
    interface Link extends React.ReactElement<LinkProp>, Navigation, State {
        handleClick(event: any): void;
        getHref(): string;
        getClassName(): string;
        getActiveState(): boolean;
    }
    interface LinkClass extends React.ComponentClass<LinkProp> {}

    // RouteHandler
    interface RouteHandlerProp { }
    interface RouteHandlerChildContext {
        routeDepth: number;
    }
    interface RouteHandler extends React.ReactElement<RouteHandlerProp> {
        getChildContext(): RouteHandlerChildContext;
        getRouteDepth(): number;
        createChildRouteHandler(props: {}): RouteHandler;
    }
    interface RouteHandlerClass extends React.ComponentClass<RouteHandlerProp> {}

    var Link: LinkClass;
    var RouteHandler: RouteHandlerClass;


    //
    // Top-Level
    // ----------------------------------------------------------------------
    interface Router extends React.ReactElement<any> {
        run(callback: RouterRunCallback): void;
    }

    interface RouterState {
        path: string;
        action: string;
        pathname: string;
        params: {};
        query: {};
        routes: Route[];
    }

    interface RouterCreateOption {
        routes: Route;
        location?: LocationBase;
        scrollBehavior?: ScrollBehaviorBase;
        onError?: (error: any) => void;
        onAbort?: (error: any) => void;
    }

    type RouterRunCallback = (Handler: RouteClass, state: RouterState) => void;

    function create(options: RouterCreateOption): Router;
    function run(routes: Route, callback: RouterRunCallback): Router;
<<<<<<< HEAD
    function run(routes: Route, location: LocationBase | string, callback: RouterRunCallback): Router;
=======
    function run(routes: Route, location: LocationBase, callback: RouterRunCallback): Router;
    function run(routes: Route, location: string, callback: RouterRunCallback): Router;
>>>>>>> 9703d213


    //
    // Location
    // ----------------------------------------------------------------------
    interface LocationBase {
        getCurrentPath(): void;
        toString(): string;
    }
    interface Location extends LocationBase {
        push(path: string): void;
        replace(path: string): void;
        pop(): void;
    }

    interface LocationListener {
        addChangeListener(listener: Function): void;
        removeChangeListener(listener: Function): void;
    }

    interface HashLocation extends Location, LocationListener { }
    interface HistoryLocation extends Location, LocationListener { }
    interface RefreshLocation extends Location { }
    interface StaticLocation extends LocationBase {
        new(path: string): StaticLocation
    }
    interface TestLocation extends Location, LocationListener { }

    var HashLocation: HashLocation;
    var HistoryLocation: HistoryLocation;
    var RefreshLocation: RefreshLocation;
    var StaticLocation: StaticLocation;
    var TestLocation: TestLocation;


    //
    // Behavior
    // ----------------------------------------------------------------------
    interface ScrollBehaviorBase {
        updateScrollPosition(position: { x: number; y: number; }, actionType: string): void;
    }
    interface ImitateBrowserBehavior extends ScrollBehaviorBase { }
    interface ScrollToTopBehavior extends ScrollBehaviorBase { }

    var ImitateBrowserBehavior: ImitateBrowserBehavior;
    var ScrollToTopBehavior: ScrollToTopBehavior;


    //
    // Mixin
    // ----------------------------------------------------------------------
    interface Navigation {
        makePath(to: string, params?: {}, query?: {}): string;
        makeHref(to: string, params?: {}, query?: {}): string;
        transitionTo(to: string, params?: {}, query?: {}): void;
        replaceWith(to: string, params?: {}, query?: {}): void;
        goBack(): void;
    }

    interface State {
        getPath(): string;
        getRoutes(): Route[];
        getPathname(): string;
        getParams(): {};
        getQuery(): {};
        isActive(to: string, params?: {}, query?: {}): boolean;
    }

    var Navigation: Navigation;
    var State: State;


    //
    // History
    // ----------------------------------------------------------------------
    interface History {
        back(): void;
        length: number;
    }
    var History: History;


    //
    // Context
    // ----------------------------------------------------------------------
    interface Context {
        makePath(to: string, params?: {}, query?: {}): string;
        makeHref(to: string, params?: {}, query?: {}): string;
        transitionTo(to: string, params?: {}, query?: {}): void;
        replaceWith(to: string, params?: {}, query?: {}): void;
        goBack(): void;

        getCurrentPath(): string;
        getCurrentRoutes(): Route[];
        getCurrentPathname(): string;
        getCurrentParams(): {};
        getCurrentQuery(): {};
        isActive(to: string, params?: {}, query?: {}): boolean;
    }
}

declare module "react-router" {
    export = ReactRouter;
}

declare module __React {

  // for DefaultRoute
  function createElement(
    type: ReactRouter.DefaultRouteClass,
    props: ReactRouter.DefaultRouteProp,
    ...children: __React.ReactNode[]): ReactRouter.DefaultRoute;

  // for Link
  function createElement(
    type: ReactRouter.LinkClass,
    props: ReactRouter.LinkProp,
    ...children: __React.ReactNode[]): ReactRouter.Link;

  // for NotFoundRoute
  function createElement(
    type: ReactRouter.NotFoundRouteClass,
    props: ReactRouter.NotFoundRouteProp,
    ...children: __React.ReactNode[]): ReactRouter.NotFoundRoute;

  // for Redirect
  function createElement(
    type: ReactRouter.RedirectClass,
    props: ReactRouter.RedirectProp,
    ...children: __React.ReactNode[]): ReactRouter.Redirect;

  // for Route
  function createElement(
    type: ReactRouter.RouteClass,
    props: any,
    ...children: __React.ReactNode[]): ReactRouter.Route;

  // for RouteHandler
  function createElement(
    type: ReactRouter.RouteHandlerClass,
    props: ReactRouter.RouteHandlerProp,
    ...children: __React.ReactNode[]): ReactRouter.RouteHandler;
}

declare module "react/addons" {
  // for DefaultRoute
  function createElement(
    type: ReactRouter.DefaultRouteClass,
    props: ReactRouter.DefaultRouteProp,
    ...children: __React.ReactNode[]): ReactRouter.DefaultRoute;

  // for Link
  function createElement(
    type: ReactRouter.LinkClass,
    props: ReactRouter.LinkProp,
    ...children: __React.ReactNode[]): ReactRouter.Link;

  // for NotFoundRoute
  function createElement(
    type: ReactRouter.NotFoundRouteClass,
    props: ReactRouter.NotFoundRouteProp,
    ...children: __React.ReactNode[]): ReactRouter.NotFoundRoute;

  // for Redirect
  function createElement(
    type: ReactRouter.RedirectClass,
    props: ReactRouter.RedirectProp,
    ...children: __React.ReactNode[]): ReactRouter.Redirect;

  // for Route
  function createElement(
    type: ReactRouter.RouteClass,
    props: any,
    ...children: __React.ReactNode[]): ReactRouter.Route;

  // for RouteHandler
  function createElement(
    type: ReactRouter.RouteHandlerClass,
    props: ReactRouter.RouteHandlerProp,
    ...children: __React.ReactNode[]): ReactRouter.RouteHandler;
}<|MERGE_RESOLUTION|>--- conflicted
+++ resolved
@@ -168,12 +168,8 @@
 
     function create(options: RouterCreateOption): Router;
     function run(routes: Route, callback: RouterRunCallback): Router;
-<<<<<<< HEAD
-    function run(routes: Route, location: LocationBase | string, callback: RouterRunCallback): Router;
-=======
     function run(routes: Route, location: LocationBase, callback: RouterRunCallback): Router;
     function run(routes: Route, location: string, callback: RouterRunCallback): Router;
->>>>>>> 9703d213
 
 
     //
