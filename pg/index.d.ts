// Type definitions for pg 6.1.0
// Project: https://github.com/brianc/node-postgres
// Definitions by: Phips Peter <http://pspeter3.com>
// Definitions: https://github.com/DefinitelyTyped/DefinitelyTyped

/// <reference types="node" />


import events = require("events");
import stream = require("stream");

export declare function connect(connection: string, callback: (err: Error, client: Client, done: (err?: any) => void) => void): void;
export declare function connect(config: ClientConfig, callback: (err: Error, client: Client, done: (err?: any) => void) => void): void;
export declare function end(): void;

export interface ConnectionConfig {
    user?: string;
    database?: string;
    password?: string;
    port?: number;
    host?: string;
}

export interface Defaults extends ConnectionConfig {
    poolSize?: number;
    poolIdleTimeout?: number;
    reapIntervalMillis?: number;
    binary?: boolean;
    parseInt8?: boolean;
}

export interface ClientConfig extends ConnectionConfig {
    ssl?: boolean;
}

export interface PoolConfig extends ClientConfig {
<<<<<<< HEAD
      // properties from module 'node-pool'
      max?: number;
      min?: number;
      refreshIdle?: boolean;
      idleTimeoutMillis?: number;
      reapIntervalMillis?: number;
      returnToHead?: boolean;
=======
    // properties from module 'node-pool'
    max?: number;
    min?: number;
    refreshIdle?: boolean;
    idleTimeoutMillis?: number;
    reapIntervalMillis?: number;
    returnToHead?: boolean;
>>>>>>> 84a760de
}

export interface QueryConfig {
    name?: string;
    text: string;
    values?: any[];
}

export interface QueryResult {
    command: string;
    rowCount: number;
    oid: number;
    rows: any[];
}

export interface ResultBuilder extends QueryResult {
    addRow(row: any): void;
}

export declare class Pool extends events.EventEmitter {

    constructor();

    // `new Pool('pg://user@localhost/mydb')` is not allowed.
    // But it passes type check because of issue:
    // https://github.com/Microsoft/TypeScript/issues/7485
    constructor(config: PoolConfig);

    connect(): Promise<Client>;
    connect(callback: (err: Error, client: Client, done: () => void) => void): void;

    end(): Promise<void>;

    query(queryText: string): Promise<QueryResult>;
    query(queryText: string, values: any[]): Promise<QueryResult>;

    query(queryText: string, callback: (err: Error, result: QueryResult) => void): void;
    query(queryText: string, values: any[], callback: (err: Error, result: QueryResult) => void): void;

    public on(event: "error", listener: (err: Error, client: Client) => void): this;
    public on(event: "connect", listener: (client: Client) => void): this;
    public on(event: "acquire", listener: (client: Client) => void): this;
    public on(event: string, listener: Function): this;
}

export declare class Client extends events.EventEmitter {
    constructor(connection: string);
    constructor(config: ClientConfig);

    connect(callback?: (err:Error) => void): void;
    end(): void;
    release(): void;

    query(queryText: string): Promise<QueryResult>;
    query(queryText: string, values: any[]): Promise<QueryResult>;

    query(queryText: string, callback?: (err: Error, result: QueryResult) => void): Query;
    query(config: QueryConfig, callback?: (err: Error, result: QueryResult) => void): Query;
    query(queryText: string, values: any[], callback?: (err: Error, result: QueryResult) => void): Query;

    copyFrom(queryText: string): stream.Writable;
    copyTo(queryText: string): stream.Readable;

    pauseDrain(): void;
    resumeDrain(): void;

    public on(event: "drain", listener: () => void): this;
    public on(event: "error", listener: (err: Error) => void): this;
    public on(event: "notification", listener: (message: any) => void): this;
    public on(event: "notice", listener: (message: any) => void): this;
    public on(event: string, listener: Function): this;
}

export declare class Query extends events.EventEmitter {
    public on(event: "row", listener: (row: any, result?: ResultBuilder) => void): this;
    public on(event: "error", listener: (err: Error) => void): this;
    public on(event: "end", listener: (result: ResultBuilder) => void): this;
    public on(event: string, listener: Function): this;
}

export declare class Events extends events.EventEmitter {
    public on(event: "error", listener: (err: Error, client: Client) => void): this;
    public on(event: string, listener: Function): this;
}

declare namespace types {
    function setTypeParser<T>(typeId: number, parser: (value: string) => T): void;
}<|MERGE_RESOLUTION|>--- conflicted
+++ resolved
@@ -34,15 +34,6 @@
 }
 
 export interface PoolConfig extends ClientConfig {
-<<<<<<< HEAD
-      // properties from module 'node-pool'
-      max?: number;
-      min?: number;
-      refreshIdle?: boolean;
-      idleTimeoutMillis?: number;
-      reapIntervalMillis?: number;
-      returnToHead?: boolean;
-=======
     // properties from module 'node-pool'
     max?: number;
     min?: number;
@@ -50,7 +41,6 @@
     idleTimeoutMillis?: number;
     reapIntervalMillis?: number;
     returnToHead?: boolean;
->>>>>>> 84a760de
 }
 
 export interface QueryConfig {
